dist: xenial
language: python

cache: pip

branches:
  only:
    - master

matrix:
  include:
    - os: linux
      python: 3.7
      env: NOX_SESSION=check
    - os: linux
      python: 3.7
      env: NOX_SESSION=docs

    - os: linux
      python: 3.6
      env: NOX_SESSION=test-3.6
    - os: linux
      python: 3.7
      env: NOX_SESSION=test-3.7

    - os: linux
      python: 3.8-dev
      env: NOX_SESSION=test-3.8
      dist: bionic # Required to get OpenSSL 1.1.1+

<<<<<<< HEAD
    - os: windows
      language: shell
      python: 3.7
      env:
        PATH=/c/Python37:/c/Python37/Scripts:$PATH
        NOX_SESSION=check
      before_install:
        - choco install python --version 3.7
        - python -m pip install --upgrade pip
    - os: windows
      language: shell
      python: 3.7
      env:
        PATH=/c/Python37:/c/Python37/Scripts:$PATH
        NOX_SESSION=docs
      before_install:
        - choco install python --version 3.7
        - python -m pip install --upgrade pip

    - os: windows
      language: shell
      python: 3.6
      env:
        PATH=/c/Python36:/c/Python36/Scripts:$PATH
        NOX_SESSION=test-3.6
      before_install:
        - choco install python --version 3.6
        - python -m pip install --upgrade pip
    - os: windows
      language: shell
      python: 3.7
      env:
        PATH=/c/Python37:/c/Python37/Scripts:$PATH
        NOX_SESSION=test-3.7
      before_install:
        - choco install python --version 3.7
        - python -m pip install --upgrade pip

    - os: windows
      language: shell
      python: 3.8-dev
      env:
        PATH=/c/Python38:/c/Python38/Scripts:$PATH
        NOX_SESSION=test-3.8
      before_install:
        - choco install python --pre
        - python -m pip install --upgrade pip
=======
  # Allow builds to fail when using '-dev' Python versions
  # Should still investigate failures periodically for new APIs.
  fast_finish: true
  allow_failures:
    - python: 3.8-dev
>>>>>>> a1179e55

install:
  - pip install --upgrade nox

script:
  - nox -s ${NOX_SESSION}

after_script:
  - if [ -f .coverage ]; then
      python -m pip install codecov;
      codecov --required;
    fi<|MERGE_RESOLUTION|>--- conflicted
+++ resolved
@@ -28,7 +28,6 @@
       env: NOX_SESSION=test-3.8
       dist: bionic # Required to get OpenSSL 1.1.1+
 
-<<<<<<< HEAD
     - os: windows
       language: shell
       python: 3.7
@@ -76,13 +75,11 @@
       before_install:
         - choco install python --pre
         - python -m pip install --upgrade pip
-=======
   # Allow builds to fail when using '-dev' Python versions
   # Should still investigate failures periodically for new APIs.
   fast_finish: true
   allow_failures:
     - python: 3.8-dev
->>>>>>> a1179e55
 
 install:
   - pip install --upgrade nox
