<p align="center">
  <a href="https://www.python-httpx.org/"><img width="350" height="208" src="https://raw.githubusercontent.com/encode/httpx/master/docs/img/butterfly.png" alt='HTTPX'></a>
</p>

<p align="center"><strong>HTTPX</strong> <em>- A next-generation HTTP client for Python.</em></p>

<p align="center">
<a href="https://github.com/encode/httpx/actions">
    <img src="https://github.com/encode/httpx/workflows/Test%20Suite/badge.svg" alt="Test Suite">
</a>
<a href="https://pypi.org/project/httpx/">
    <img src="https://badge.fury.io/py/httpx.svg" alt="Package version">
</a>
</p>

HTTPX is a fully featured HTTP client for Python 3, which provides sync and async APIs, and support for both HTTP/1.1 and HTTP/2.

**Note**: _HTTPX should be considered in beta. We believe we've got the public API to
a stable point now, but would strongly recommend pinning your dependencies to the `0.19.*`
release, so that you're able to properly review [API changes between package updates](https://github.com/encode/httpx/blob/master/CHANGELOG.md). A 1.0 release is expected to be issued sometime in 2021._

---

Let's get started...

```pycon
>>> import httpx
>>> r = httpx.get('https://www.example.org/')
>>> r
<Response [200 OK]>
>>> r.status_code
200
>>> r.headers['content-type']
'text/html; charset=UTF-8'
>>> r.text
'<!doctype html>\n<html>\n<head>\n<title>Example Domain</title>...'
```

Or, using the async API...

_Use [IPython](https://ipython.readthedocs.io/en/stable/) or Python 3.8+ with `python -m asyncio` to try this code interactively._

```pycon
>>> import httpx
>>> async with httpx.AsyncClient() as client:
...     r = await client.get('https://www.example.org/')
...
>>> r
<Response [200 OK]>
```

## Features

HTTPX builds on the well-established usability of `requests`, and gives you:

* A broadly [requests-compatible API](https://www.python-httpx.org/compatibility/).
* Standard synchronous interface, but with [async support if you need it](https://www.python-httpx.org/async/).
* HTTP/1.1 [and HTTP/2 support](https://www.python-httpx.org/http2/).
* Ability to make requests directly to [WSGI applications](https://www.python-httpx.org/advanced/#calling-into-python-web-apps) or [ASGI applications](https://www.python-httpx.org/async/#calling-into-python-web-apps).
* Strict timeouts everywhere.
* Fully type annotated.
* 100% test coverage.

Plus all the standard features of `requests`...

* International Domains and URLs
* Keep-Alive & Connection Pooling
* Sessions with Cookie Persistence
* Browser-style SSL Verification
* Basic/Digest Authentication
* Elegant Key/Value Cookies
* Automatic Decompression
* Automatic Content Decoding
* Unicode Response Bodies
* Multipart File Uploads
* HTTP(S) Proxy Support
* Connection Timeouts
* Streaming Downloads
* .netrc Support
* Chunked Requests

## Installation

Install with pip:

```shell
$ pip install httpx
```

Or, to include the optional HTTP/2 support, use:

```shell
$ pip install httpx[http2]
```

HTTPX requires Python 3.6+.

## Documentation

Project documentation is available at [https://www.python-httpx.org/](https://www.python-httpx.org/).

For a run-through of all the basics, head over to the [QuickStart](https://www.python-httpx.org/quickstart/).

For more advanced topics, see the [Advanced Usage](https://www.python-httpx.org/advanced/) section, the [async support](https://www.python-httpx.org/async/) section, or the [HTTP/2](https://www.python-httpx.org/http2/) section.

The [Developer Interface](https://www.python-httpx.org/api/) provides a comprehensive API reference.

To find out about tools that integrate with HTTPX, see [Third Party Packages](https://www.python-httpx.org/third_party_packages/).

## Contribute

If you want to contribute with HTTPX check out the [Contributing Guide](https://www.python-httpx.org/contributing/) to learn how to start.

## Dependencies

The HTTPX project relies on these excellent libraries:

* `httpcore` - The underlying transport implementation for `httpx`.
  * `h11` - HTTP/1.1 support.
  * `h2` - HTTP/2 support. *(Optional)*
* `certifi` - SSL certificates.
* `charset_normalizer` - Charset auto-detection.
* `rfc3986` - URL parsing & normalization.
  * `idna` - Internationalized domain name support.
* `sniffio` - Async library autodetection.
<<<<<<< HEAD
* `contextlib2` - Backport support for `contextlib.asynccontextmanager`. *(Only required for Python 3.6)*
* `brotlicffi` - Decoding for "brotli" compressed responses. *(Optional)*
=======
* `async_generator` - Backport support for `contextlib.asynccontextmanager`. *(Only required for Python 3.6)*
* `brotli` or `brotlicffi` - Decoding for "brotli" compressed responses. *(Optional)*
>>>>>>> c24bbb85

A huge amount of credit is due to `requests` for the API layout that
much of this work follows, as well as to `urllib3` for plenty of design
inspiration around the lower-level networking details.

<p align="center">&mdash; ⭐️ &mdash;</p>
<p align="center"><i>HTTPX is <a href="https://github.com/encode/httpx/blob/master/LICENSE.md">BSD licensed</a> code. Designed & built in Brighton, England.</i></p><|MERGE_RESOLUTION|>--- conflicted
+++ resolved
@@ -123,13 +123,8 @@
 * `rfc3986` - URL parsing & normalization.
   * `idna` - Internationalized domain name support.
 * `sniffio` - Async library autodetection.
-<<<<<<< HEAD
 * `contextlib2` - Backport support for `contextlib.asynccontextmanager`. *(Only required for Python 3.6)*
-* `brotlicffi` - Decoding for "brotli" compressed responses. *(Optional)*
-=======
-* `async_generator` - Backport support for `contextlib.asynccontextmanager`. *(Only required for Python 3.6)*
 * `brotli` or `brotlicffi` - Decoding for "brotli" compressed responses. *(Optional)*
->>>>>>> c24bbb85
 
 A huge amount of credit is due to `requests` for the API layout that
 much of this work follows, as well as to `urllib3` for plenty of design
