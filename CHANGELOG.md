--- conflicted
+++ resolved
@@ -8,11 +8,7 @@
 
 ### Fixed
 
-<<<<<<< HEAD
-* Fix streaming uploads using `SyncByteStream` or `AsyncByteStream`. Regression in 0.12.2. (#2016)
-=======
 * Fix streaming uploads using `SyncByteStream` or `AsyncByteStream`. Regression in 0.21.2. (#2016)
->>>>>>> 3eaf69a7
 
 ## 0.21.2 (5th January, 2022)
 
