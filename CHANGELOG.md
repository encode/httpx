--- conflicted
+++ resolved
@@ -4,19 +4,17 @@
 
 The format is based on [Keep a Changelog](https://keepachangelog.com/en/1.0.0/).
 
-<<<<<<< HEAD
 ## [Unreleased]
-* Made it possible to run on environments where 'ssl' is not importable (#3385)
+
 * Support for Emscripten (#3330)
-=======
+
 ## 0.28.1 (6th December, 2024)
->>>>>>> 26d48e06
 
 * Fix SSL case where `verify=False` together with client side certificates.
  
 ## 0.28.0 (28th November, 2024)
 
-The 0.28 release includes a limited set of deprecations.
+The 0.28 release includes a limited set of backwards incompatible changes.
 
 **Deprecations**:
 
