# We're pinning our tooling, because it's an environment we can strictly control.
# On the other hand, we're not pinning package dependencies, because our tests
# needs to pass with the latest version of the packages.
# Reference: https://github.com/encode/httpx/pull/1721#discussion_r661241588
-e .[brotli,cli,http2,socks]

# Optional charset auto-detection
# Used in our test cases
chardet==4.0.0
types-chardet==4.0.4

# Documentation
mkdocs==1.3.0
mkautodoc==0.1.0
mkdocs-material==8.2.14

# Packaging
<<<<<<< HEAD
twine==3.7.1
wheel==0.37.0
build==0.8.0
=======
twine==4.0.1
wheel==0.37.1
>>>>>>> aad60a4f

# Tests & Linting
autoflake==1.4
black==22.3.0
coverage==6.4.1
cryptography==37.0.2
flake8==3.9.2
flake8-bugbear==22.4.25
flake8-pie==0.15.0; python_version>='3.7'
isort==5.10.1
mypy==0.961
types-certifi==2021.10.8.2
pytest==7.1.2
pytest-asyncio==0.18.3
pytest-trio==0.7.0
trio==0.20.0
trio-typing==0.7.0
trustme==0.9.0
uvicorn==0.17.6<|MERGE_RESOLUTION|>--- conflicted
+++ resolved
@@ -15,14 +15,9 @@
 mkdocs-material==8.2.14
 
 # Packaging
-<<<<<<< HEAD
-twine==3.7.1
+twine==4.0.1
 wheel==0.37.0
 build==0.8.0
-=======
-twine==4.0.1
-wheel==0.37.1
->>>>>>> aad60a4f
 
 # Tests & Linting
 autoflake==1.4
