--- conflicted
+++ resolved
@@ -102,14 +102,10 @@
         if content_type is None:
             content_type = guess_content_type(filename)
 
-<<<<<<< HEAD
         if content_type is not None:
             headers["Content-Type"] = content_type
 
-        if isinstance(fileobj, str) or isinstance(fileobj, io.StringIO):
-=======
         if isinstance(fileobj, (str, io.StringIO)):
->>>>>>> 83c81aa9
             raise TypeError(f"Expected bytes or bytes-like object got: {type(fileobj)}")
 
         self.filename = filename
