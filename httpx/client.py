--- conflicted
+++ resolved
@@ -48,16 +48,11 @@
     ResponseContent,
     URLTypes,
 )
-<<<<<<< HEAD
-from .status_codes import codes
 from .utils import get_environment_proxies, get_netrc_login
 
 ProxiesTypes = typing.Union[
     URLTypes, AsyncDispatcher, typing.Dict[str, typing.Union[URLTypes, AsyncDispatcher]]
 ]
-=======
-from .utils import get_netrc_login
->>>>>>> 40e6e8c9
 
 
 class BaseClient:
