import functools
import inspect
import typing
from types import TracebackType

import hstspreload

from .concurrency.asyncio import AsyncioBackend
from .concurrency.base import ConcurrencyBackend
from .config import (
    DEFAULT_MAX_REDIRECTS,
    DEFAULT_POOL_LIMITS,
    DEFAULT_TIMEOUT_CONFIG,
    CertTypes,
    HTTPVersionTypes,
    PoolLimits,
    TimeoutTypes,
    VerifyTypes,
)
from .dispatch.asgi import ASGIDispatch
from .dispatch.base import AsyncDispatcher, Dispatcher
from .dispatch.connection_pool import ConnectionPool
from .dispatch.proxy_http import HTTPProxy
from .dispatch.threaded import ThreadedDispatcher
from .dispatch.wsgi import WSGIDispatch
from .exceptions import HTTPError, InvalidURL
from .middleware.base import BaseMiddleware
from .middleware.basic_auth import BasicAuthMiddleware
from .middleware.custom_auth import CustomAuthMiddleware
from .middleware.redirect import RedirectMiddleware
from .models import (
    URL,
    AsyncRequest,
    AsyncRequestData,
    AsyncResponse,
    AsyncResponseContent,
    AuthTypes,
    Cookies,
    CookieTypes,
    Headers,
    HeaderTypes,
    ProxiesTypes,
    QueryParamTypes,
    RequestData,
    RequestFiles,
    Response,
    ResponseContent,
    URLTypes,
)
<<<<<<< HEAD
from .utils import get_environment_proxies, get_netrc_login
=======
from .utils import ElapsedTimer, get_environment_proxies, get_netrc_login
>>>>>>> 8767a999


class BaseClient:
    def __init__(
        self,
        *,
        auth: AuthTypes = None,
        headers: HeaderTypes = None,
        cookies: CookieTypes = None,
        verify: VerifyTypes = True,
        cert: CertTypes = None,
        http_versions: HTTPVersionTypes = None,
        proxies: ProxiesTypes = None,
        timeout: TimeoutTypes = DEFAULT_TIMEOUT_CONFIG,
        pool_limits: PoolLimits = DEFAULT_POOL_LIMITS,
        max_redirects: int = DEFAULT_MAX_REDIRECTS,
        base_url: URLTypes = None,
        dispatch: typing.Union[AsyncDispatcher, Dispatcher] = None,
        app: typing.Callable = None,
        backend: ConcurrencyBackend = None,
        trust_env: bool = True,
    ):
        if backend is None:
            backend = AsyncioBackend()

        self.check_concurrency_backend(backend)

        if app is not None:
            param_count = len(inspect.signature(app).parameters)
            assert param_count in (2, 3)
            if param_count == 2:
                dispatch = WSGIDispatch(app=app)
            else:
                dispatch = ASGIDispatch(app=app)

        self.trust_env = True if trust_env is None else trust_env

        if dispatch is None:
            async_dispatch: AsyncDispatcher = ConnectionPool(
                verify=verify,
                cert=cert,
                timeout=timeout,
                http_versions=http_versions,
                pool_limits=pool_limits,
                backend=backend,
                trust_env=self.trust_env,
            )
        elif isinstance(dispatch, Dispatcher):
            async_dispatch = ThreadedDispatcher(dispatch, backend)
        else:
            async_dispatch = dispatch

        if base_url is None:
            self.base_url = URL("", allow_relative=True)
        else:
            self.base_url = URL(base_url)

        if proxies is None and trust_env:
            proxies = typing.cast(ProxiesTypes, get_environment_proxies())

        self.proxies: typing.Dict[str, AsyncDispatcher] = _proxies_to_dispatchers(
            proxies
        )

        self.auth = auth
        self._headers = Headers(headers)
        self._cookies = Cookies(cookies)
        self.max_redirects = max_redirects
        self.dispatch = async_dispatch
        self.concurrency_backend = backend

    @property
    def headers(self) -> Headers:
        return self._headers

    @headers.setter
    def headers(self, headers: HeaderTypes) -> None:
        self._headers = Headers(headers)

    @property
    def cookies(self) -> Cookies:
        return self._cookies

    @cookies.setter
    def cookies(self, cookies: CookieTypes) -> None:
        self._cookies = Cookies(cookies)

    def check_concurrency_backend(self, backend: ConcurrencyBackend) -> None:
        pass  # pragma: no cover

    def merge_url(self, url: URLTypes) -> URL:
        url = self.base_url.join(relative_url=url)
        if url.scheme == "http" and hstspreload.in_hsts_preload(url.host):
            url = url.copy_with(scheme="https")
        return url

    def merge_cookies(
        self, cookies: CookieTypes = None
    ) -> typing.Optional[CookieTypes]:
        if cookies or self.cookies:
            merged_cookies = Cookies(self.cookies)
            merged_cookies.update(cookies)
            return merged_cookies
        return cookies

    def merge_headers(
        self, headers: HeaderTypes = None
    ) -> typing.Optional[HeaderTypes]:
        if headers or self.headers:
            merged_headers = Headers(self.headers)
            merged_headers.update(headers)
            return merged_headers
        return headers

    async def _get_response(
        self,
        request: AsyncRequest,
        *,
        stream: bool = False,
        auth: AuthTypes = None,
        allow_redirects: bool = True,
        verify: VerifyTypes = None,
        cert: CertTypes = None,
        timeout: TimeoutTypes = None,
        trust_env: bool = None,
        proxies: ProxiesTypes = None,
    ) -> AsyncResponse:
        if request.url.scheme not in ("http", "https"):
            raise InvalidURL('URL scheme must be "http" or "https".')

        if proxies is not None:
            dispatch_proxies = _proxies_to_dispatchers(proxies)
        else:
            dispatch_proxies = proxies or self.proxies
        dispatch = self._dispatcher_for_request(request, dispatch_proxies)

        async def get_response(request: AsyncRequest) -> AsyncResponse:
            try:
<<<<<<< HEAD
                response = await dispatch.send(
                    request, verify=verify, cert=cert, timeout=timeout
                )
=======
                with ElapsedTimer() as timer:
                    response = await dispatch.send(
                        request, verify=verify, cert=cert, timeout=timeout
                    )
                response.elapsed = timer.elapsed
>>>>>>> 8767a999
            except HTTPError as exc:
                # Add the original request to any HTTPError
                exc.request = request
                raise

            self.cookies.extract_cookies(response)
            if not stream:
                try:
                    await response.read()
                finally:
                    await response.close()

            return response

        def wrap(
            get_response: typing.Callable, middleware: BaseMiddleware
        ) -> typing.Callable:
            return functools.partial(middleware, get_response=get_response)

        get_response = wrap(
            get_response,
            RedirectMiddleware(allow_redirects=allow_redirects, cookies=self.cookies),
        )

        auth_middleware = self._get_auth_middleware(
            request=request,
            trust_env=self.trust_env if trust_env is None else trust_env,
            auth=self.auth if auth is None else auth,
        )

        if auth_middleware is not None:
            get_response = wrap(get_response, auth_middleware)

        return await get_response(request)

    def _get_auth_middleware(
        self, request: AsyncRequest, trust_env: bool, auth: AuthTypes = None
    ) -> typing.Optional[BaseMiddleware]:
        if isinstance(auth, tuple):
            return BasicAuthMiddleware(username=auth[0], password=auth[1])
        elif isinstance(auth, BaseMiddleware):
            return auth
        elif callable(auth):
            return CustomAuthMiddleware(auth=auth)

        if auth is not None:
            raise TypeError(
                'When specified, "auth" must be a (username, password) tuple or '
                "a callable with signature (AsyncRequest) -> AsyncRequest "
                f"(got {auth!r})"
            )

        if request.url.username or request.url.password:
            return BasicAuthMiddleware(
                username=request.url.username, password=request.url.password
            )

        if trust_env:
            netrc_login = get_netrc_login(request.url.authority)
            if netrc_login:
                username, _, password = netrc_login
                return BasicAuthMiddleware(username=username, password=password)

        return None

    def _dispatcher_for_request(
        self, request: AsyncRequest, proxies: typing.Dict[str, AsyncDispatcher]
    ) -> AsyncDispatcher:
        """Gets the AsyncDispatcher instance that should be used for a given Request"""
        if proxies:
            url = request.url
            is_default_port = (url.scheme == "http" and url.port == 80) or (
                url.scheme == "https" and url.port == 443
            )
            hostname = f"{url.host}:{url.port}"
            proxy_keys = (
                f"{url.scheme}://{hostname}",
                f"{url.scheme}://{url.host}" if is_default_port else None,
                f"all://{hostname}",
                f"all://{url.host}" if is_default_port else None,
                url.scheme,
                "all",
            )
            for proxy_key in proxy_keys:
                if proxy_key and proxy_key in proxies:
                    dispatcher = proxies[proxy_key]
                    return dispatcher

        return self.dispatch

    def build_request(
        self,
        method: str,
        url: URLTypes,
        *,
        data: AsyncRequestData = None,
        files: RequestFiles = None,
        json: typing.Any = None,
        params: QueryParamTypes = None,
        headers: HeaderTypes = None,
        cookies: CookieTypes = None,
    ) -> AsyncRequest:
        url = self.merge_url(url)
        headers = self.merge_headers(headers)
        cookies = self.merge_cookies(cookies)
        request = AsyncRequest(
            method,
            url,
            data=data,
            files=files,
            json=json,
            params=params,
            headers=headers,
            cookies=cookies,
        )
        return request


class AsyncClient(BaseClient):
    async def get(
        self,
        url: URLTypes,
        *,
        params: QueryParamTypes = None,
        headers: HeaderTypes = None,
        cookies: CookieTypes = None,
        stream: bool = False,
        auth: AuthTypes = None,
        allow_redirects: bool = True,
        cert: CertTypes = None,
        verify: VerifyTypes = None,
        timeout: TimeoutTypes = None,
        trust_env: bool = None,
        proxies: ProxiesTypes = None,
    ) -> AsyncResponse:
        return await self.request(
            "GET",
            url,
            params=params,
            headers=headers,
            cookies=cookies,
            stream=stream,
            auth=auth,
            allow_redirects=allow_redirects,
            verify=verify,
            cert=cert,
            timeout=timeout,
            trust_env=trust_env,
            proxies=proxies,
        )

    async def options(
        self,
        url: URLTypes,
        *,
        params: QueryParamTypes = None,
        headers: HeaderTypes = None,
        cookies: CookieTypes = None,
        stream: bool = False,
        auth: AuthTypes = None,
        allow_redirects: bool = True,
        cert: CertTypes = None,
        verify: VerifyTypes = None,
        timeout: TimeoutTypes = None,
        trust_env: bool = None,
        proxies: ProxiesTypes = None,
    ) -> AsyncResponse:
        return await self.request(
            "OPTIONS",
            url,
            params=params,
            headers=headers,
            cookies=cookies,
            stream=stream,
            auth=auth,
            allow_redirects=allow_redirects,
            verify=verify,
            cert=cert,
            timeout=timeout,
            trust_env=trust_env,
            proxies=proxies,
        )

    async def head(
        self,
        url: URLTypes,
        *,
        params: QueryParamTypes = None,
        headers: HeaderTypes = None,
        cookies: CookieTypes = None,
        stream: bool = False,
        auth: AuthTypes = None,
        allow_redirects: bool = False,  # NOTE: Differs to usual default.
        cert: CertTypes = None,
        verify: VerifyTypes = None,
        timeout: TimeoutTypes = None,
        trust_env: bool = None,
        proxies: ProxiesTypes = None,
    ) -> AsyncResponse:
        return await self.request(
            "HEAD",
            url,
            params=params,
            headers=headers,
            cookies=cookies,
            stream=stream,
            auth=auth,
            allow_redirects=allow_redirects,
            verify=verify,
            cert=cert,
            timeout=timeout,
            trust_env=trust_env,
            proxies=proxies,
        )

    async def post(
        self,
        url: URLTypes,
        *,
        data: AsyncRequestData = None,
        files: RequestFiles = None,
        json: typing.Any = None,
        params: QueryParamTypes = None,
        headers: HeaderTypes = None,
        cookies: CookieTypes = None,
        stream: bool = False,
        auth: AuthTypes = None,
        allow_redirects: bool = True,
        cert: CertTypes = None,
        verify: VerifyTypes = None,
        timeout: TimeoutTypes = None,
        trust_env: bool = None,
        proxies: ProxiesTypes = None,
    ) -> AsyncResponse:
        return await self.request(
            "POST",
            url,
            data=data,
            files=files,
            json=json,
            params=params,
            headers=headers,
            cookies=cookies,
            stream=stream,
            auth=auth,
            allow_redirects=allow_redirects,
            verify=verify,
            cert=cert,
            timeout=timeout,
            trust_env=trust_env,
            proxies=proxies,
        )

    async def put(
        self,
        url: URLTypes,
        *,
        data: AsyncRequestData = None,
        files: RequestFiles = None,
        json: typing.Any = None,
        params: QueryParamTypes = None,
        headers: HeaderTypes = None,
        cookies: CookieTypes = None,
        stream: bool = False,
        auth: AuthTypes = None,
        allow_redirects: bool = True,
        cert: CertTypes = None,
        verify: VerifyTypes = None,
        timeout: TimeoutTypes = None,
        trust_env: bool = None,
        proxies: ProxiesTypes = None,
    ) -> AsyncResponse:
        return await self.request(
            "PUT",
            url,
            data=data,
            files=files,
            json=json,
            params=params,
            headers=headers,
            cookies=cookies,
            stream=stream,
            auth=auth,
            allow_redirects=allow_redirects,
            verify=verify,
            cert=cert,
            timeout=timeout,
            trust_env=trust_env,
            proxies=proxies,
        )

    async def patch(
        self,
        url: URLTypes,
        *,
        data: AsyncRequestData = None,
        files: RequestFiles = None,
        json: typing.Any = None,
        params: QueryParamTypes = None,
        headers: HeaderTypes = None,
        cookies: CookieTypes = None,
        stream: bool = False,
        auth: AuthTypes = None,
        allow_redirects: bool = True,
        cert: CertTypes = None,
        verify: VerifyTypes = None,
        timeout: TimeoutTypes = None,
        trust_env: bool = None,
        proxies: ProxiesTypes = None,
    ) -> AsyncResponse:
        return await self.request(
            "PATCH",
            url,
            data=data,
            files=files,
            json=json,
            params=params,
            headers=headers,
            cookies=cookies,
            stream=stream,
            auth=auth,
            allow_redirects=allow_redirects,
            verify=verify,
            cert=cert,
            timeout=timeout,
            trust_env=trust_env,
            proxies=proxies,
        )

    async def delete(
        self,
        url: URLTypes,
        *,
        data: AsyncRequestData = None,
        files: RequestFiles = None,
        json: typing.Any = None,
        params: QueryParamTypes = None,
        headers: HeaderTypes = None,
        cookies: CookieTypes = None,
        stream: bool = False,
        auth: AuthTypes = None,
        allow_redirects: bool = True,
        cert: CertTypes = None,
        verify: VerifyTypes = None,
        timeout: TimeoutTypes = None,
        trust_env: bool = None,
        proxies: ProxiesTypes = None,
    ) -> AsyncResponse:
        return await self.request(
            "DELETE",
            url,
            data=data,
            files=files,
            json=json,
            params=params,
            headers=headers,
            cookies=cookies,
            stream=stream,
            auth=auth,
            allow_redirects=allow_redirects,
            verify=verify,
            cert=cert,
            timeout=timeout,
            trust_env=trust_env,
            proxies=proxies,
        )

    async def request(
        self,
        method: str,
        url: URLTypes,
        *,
        data: AsyncRequestData = None,
        files: RequestFiles = None,
        json: typing.Any = None,
        params: QueryParamTypes = None,
        headers: HeaderTypes = None,
        cookies: CookieTypes = None,
        stream: bool = False,
        auth: AuthTypes = None,
        allow_redirects: bool = True,
        cert: CertTypes = None,
        verify: VerifyTypes = None,
        timeout: TimeoutTypes = None,
        trust_env: bool = None,
        proxies: ProxiesTypes = None,
    ) -> AsyncResponse:
        request = self.build_request(
            method=method,
            url=url,
            data=data,
            files=files,
            json=json,
            params=params,
            headers=headers,
            cookies=cookies,
        )
        response = await self.send(
            request,
            stream=stream,
            auth=auth,
            allow_redirects=allow_redirects,
            verify=verify,
            cert=cert,
            timeout=timeout,
            trust_env=trust_env,
            proxies=proxies,
        )
        return response

    async def send(
        self,
        request: AsyncRequest,
        *,
        stream: bool = False,
        auth: AuthTypes = None,
        allow_redirects: bool = True,
        verify: VerifyTypes = None,
        cert: CertTypes = None,
        timeout: TimeoutTypes = None,
        trust_env: bool = None,
        proxies: ProxiesTypes = None,
    ) -> AsyncResponse:
        return await self._get_response(
            request=request,
            stream=stream,
            auth=auth,
            allow_redirects=allow_redirects,
            verify=verify,
            cert=cert,
            timeout=timeout,
            trust_env=trust_env,
            proxies=proxies,
        )

    async def close(self) -> None:
        await self.dispatch.close()

    async def __aenter__(self) -> "AsyncClient":
        return self

    async def __aexit__(
        self,
        exc_type: typing.Type[BaseException] = None,
        exc_value: BaseException = None,
        traceback: TracebackType = None,
    ) -> None:
        await self.close()


class Client(BaseClient):
    def check_concurrency_backend(self, backend: ConcurrencyBackend) -> None:
        # Iterating over response content allocates an async environment on each step.
        # This is relatively cheap on asyncio, but cannot be guaranteed for all
        # concurrency backends.
        # The sync client performs I/O on its own, so it doesn't need to support
        # arbitrary concurrency backends.
        # Therefore, we keep the `backend` parameter (for testing/mocking), but require
        # that the concurrency backend relies on asyncio.

        if isinstance(backend, AsyncioBackend):
            return

        if hasattr(backend, "loop"):
            # Most likely a proxy class.
            return

        raise ValueError("'Client' only supports asyncio-based concurrency backends")

    def _async_request_data(
        self, data: RequestData = None
    ) -> typing.Optional[AsyncRequestData]:
        """
        If the request data is an bytes iterator then return an async bytes
        iterator onto the request data.
        """
        if data is None or isinstance(data, (str, bytes, dict)):
            return data

        # Coerce an iterator into an async iterator, with each item in the
        # iteration running as a thread-pooled operation.
        assert hasattr(data, "__iter__")
        return self.concurrency_backend.iterate_in_threadpool(data)

    def _sync_data(self, data: AsyncResponseContent) -> ResponseContent:
        if isinstance(data, bytes):
            return data

        # Coerce an async iterator into an iterator, with each item in the
        # iteration run within the event loop.
        assert hasattr(data, "__aiter__")
        return self.concurrency_backend.iterate(data)

    def request(
        self,
        method: str,
        url: URLTypes,
        *,
        data: RequestData = None,
        files: RequestFiles = None,
        json: typing.Any = None,
        params: QueryParamTypes = None,
        headers: HeaderTypes = None,
        cookies: CookieTypes = None,
        stream: bool = False,
        auth: AuthTypes = None,
        allow_redirects: bool = True,
        cert: CertTypes = None,
        verify: VerifyTypes = None,
        timeout: TimeoutTypes = None,
        trust_env: bool = None,
        proxies: ProxiesTypes = None,
    ) -> Response:
        request = self.build_request(
            method=method,
            url=url,
            data=self._async_request_data(data),
            files=files,
            json=json,
            params=params,
            headers=headers,
            cookies=cookies,
        )
        response = self.send(
            request,
            stream=stream,
            auth=auth,
            allow_redirects=allow_redirects,
            verify=verify,
            cert=cert,
            timeout=timeout,
            trust_env=trust_env,
            proxies=proxies,
        )
        return response

    def send(
        self,
        request: AsyncRequest,
        *,
        stream: bool = False,
        auth: AuthTypes = None,
        allow_redirects: bool = True,
        verify: VerifyTypes = None,
        cert: CertTypes = None,
        timeout: TimeoutTypes = None,
        trust_env: bool = None,
        proxies: ProxiesTypes = None,
    ) -> Response:
        concurrency_backend = self.concurrency_backend

        coroutine = self._get_response
        args = [request]
        kwargs = {
            "stream": True,
            "auth": auth,
            "allow_redirects": allow_redirects,
            "verify": verify,
            "cert": cert,
            "timeout": timeout,
            "trust_env": trust_env,
            "proxies": proxies,
        }
        async_response = concurrency_backend.run(coroutine, *args, **kwargs)

        content = getattr(
            async_response, "_raw_content", getattr(async_response, "_raw_stream", None)
        )

        sync_content = self._sync_data(content)

        def sync_on_close() -> None:
            nonlocal concurrency_backend, async_response
            concurrency_backend.run(async_response.on_close)

        response = Response(
            status_code=async_response.status_code,
            http_version=async_response.http_version,
            headers=async_response.headers,
            content=sync_content,
            on_close=sync_on_close,
            request=async_response.request,
            history=async_response.history,
            elapsed=async_response.elapsed,
        )
        if not stream:
            try:
                response.read()
            finally:
                response.close()
        return response

    def get(
        self,
        url: URLTypes,
        *,
        params: QueryParamTypes = None,
        headers: HeaderTypes = None,
        cookies: CookieTypes = None,
        stream: bool = False,
        auth: AuthTypes = None,
        allow_redirects: bool = True,
        cert: CertTypes = None,
        verify: VerifyTypes = None,
        timeout: TimeoutTypes = None,
        trust_env: bool = None,
        proxies: ProxiesTypes = None,
    ) -> Response:
        return self.request(
            "GET",
            url,
            params=params,
            headers=headers,
            cookies=cookies,
            stream=stream,
            auth=auth,
            allow_redirects=allow_redirects,
            verify=verify,
            cert=cert,
            timeout=timeout,
            trust_env=trust_env,
            proxies=proxies,
        )

    def options(
        self,
        url: URLTypes,
        *,
        params: QueryParamTypes = None,
        headers: HeaderTypes = None,
        cookies: CookieTypes = None,
        stream: bool = False,
        auth: AuthTypes = None,
        allow_redirects: bool = True,
        cert: CertTypes = None,
        verify: VerifyTypes = None,
        timeout: TimeoutTypes = None,
        trust_env: bool = None,
        proxies: ProxiesTypes = None,
    ) -> Response:
        return self.request(
            "OPTIONS",
            url,
            params=params,
            headers=headers,
            cookies=cookies,
            stream=stream,
            auth=auth,
            allow_redirects=allow_redirects,
            verify=verify,
            cert=cert,
            timeout=timeout,
            trust_env=trust_env,
            proxies=proxies,
        )

    def head(
        self,
        url: URLTypes,
        *,
        params: QueryParamTypes = None,
        headers: HeaderTypes = None,
        cookies: CookieTypes = None,
        stream: bool = False,
        auth: AuthTypes = None,
        allow_redirects: bool = False,  # NOTE: Differs to usual default.
        cert: CertTypes = None,
        verify: VerifyTypes = None,
        timeout: TimeoutTypes = None,
        trust_env: bool = None,
        proxies: ProxiesTypes = None,
    ) -> Response:
        return self.request(
            "HEAD",
            url,
            params=params,
            headers=headers,
            cookies=cookies,
            stream=stream,
            auth=auth,
            allow_redirects=allow_redirects,
            verify=verify,
            cert=cert,
            timeout=timeout,
            trust_env=trust_env,
            proxies=proxies,
        )

    def post(
        self,
        url: URLTypes,
        *,
        data: RequestData = None,
        files: RequestFiles = None,
        json: typing.Any = None,
        params: QueryParamTypes = None,
        headers: HeaderTypes = None,
        cookies: CookieTypes = None,
        stream: bool = False,
        auth: AuthTypes = None,
        allow_redirects: bool = True,
        cert: CertTypes = None,
        verify: VerifyTypes = None,
        timeout: TimeoutTypes = None,
        trust_env: bool = None,
        proxies: ProxiesTypes = None,
    ) -> Response:
        return self.request(
            "POST",
            url,
            data=data,
            files=files,
            json=json,
            params=params,
            headers=headers,
            cookies=cookies,
            stream=stream,
            auth=auth,
            allow_redirects=allow_redirects,
            verify=verify,
            cert=cert,
            timeout=timeout,
            trust_env=trust_env,
            proxies=proxies,
        )

    def put(
        self,
        url: URLTypes,
        *,
        data: RequestData = None,
        files: RequestFiles = None,
        json: typing.Any = None,
        params: QueryParamTypes = None,
        headers: HeaderTypes = None,
        cookies: CookieTypes = None,
        stream: bool = False,
        auth: AuthTypes = None,
        allow_redirects: bool = True,
        cert: CertTypes = None,
        verify: VerifyTypes = None,
        timeout: TimeoutTypes = None,
        trust_env: bool = None,
        proxies: ProxiesTypes = None,
    ) -> Response:
        return self.request(
            "PUT",
            url,
            data=data,
            files=files,
            json=json,
            params=params,
            headers=headers,
            cookies=cookies,
            stream=stream,
            auth=auth,
            allow_redirects=allow_redirects,
            verify=verify,
            cert=cert,
            timeout=timeout,
            trust_env=trust_env,
            proxies=proxies,
        )

    def patch(
        self,
        url: URLTypes,
        *,
        data: RequestData = None,
        files: RequestFiles = None,
        json: typing.Any = None,
        params: QueryParamTypes = None,
        headers: HeaderTypes = None,
        cookies: CookieTypes = None,
        stream: bool = False,
        auth: AuthTypes = None,
        allow_redirects: bool = True,
        cert: CertTypes = None,
        verify: VerifyTypes = None,
        timeout: TimeoutTypes = None,
        trust_env: bool = None,
        proxies: ProxiesTypes = None,
    ) -> Response:
        return self.request(
            "PATCH",
            url,
            data=data,
            files=files,
            json=json,
            params=params,
            headers=headers,
            cookies=cookies,
            stream=stream,
            auth=auth,
            allow_redirects=allow_redirects,
            verify=verify,
            cert=cert,
            timeout=timeout,
            trust_env=trust_env,
            proxies=proxies,
        )

    def delete(
        self,
        url: URLTypes,
        *,
        data: RequestData = None,
        files: RequestFiles = None,
        json: typing.Any = None,
        params: QueryParamTypes = None,
        headers: HeaderTypes = None,
        cookies: CookieTypes = None,
        stream: bool = False,
        auth: AuthTypes = None,
        allow_redirects: bool = True,
        cert: CertTypes = None,
        verify: VerifyTypes = None,
        timeout: TimeoutTypes = None,
        trust_env: bool = None,
        proxies: ProxiesTypes = None,
    ) -> Response:
        return self.request(
            "DELETE",
            url,
            data=data,
            files=files,
            json=json,
            params=params,
            headers=headers,
            cookies=cookies,
            stream=stream,
            auth=auth,
            allow_redirects=allow_redirects,
            verify=verify,
            cert=cert,
            timeout=timeout,
            trust_env=trust_env,
            proxies=proxies,
        )

    def close(self) -> None:
        coroutine = self.dispatch.close
        self.concurrency_backend.run(coroutine)

    def __enter__(self) -> "Client":
        return self

    def __exit__(
        self,
        exc_type: typing.Type[BaseException] = None,
        exc_value: BaseException = None,
        traceback: TracebackType = None,
    ) -> None:
        self.close()


def _proxy_from_url(url: URLTypes) -> AsyncDispatcher:
    url = URL(url)
    if url.scheme in ("http", "https"):
        return HTTPProxy(url)
    raise ValueError(f"Unknown proxy for {url!r}")


def _proxies_to_dispatchers(
    proxies: typing.Optional[ProxiesTypes]
) -> typing.Dict[str, AsyncDispatcher]:
    if proxies is None:
        return {}
    elif isinstance(proxies, (str, URL)):
        return {"all": _proxy_from_url(proxies)}
    elif isinstance(proxies, AsyncDispatcher):
        return {"all": proxies}
    else:
        new_proxies = {}
        for key, dispatcher_or_url in proxies.items():
            if isinstance(dispatcher_or_url, (str, URL)):
                new_proxies[str(key)] = _proxy_from_url(dispatcher_or_url)
            else:
                new_proxies[str(key)] = dispatcher_or_url
        return new_proxies<|MERGE_RESOLUTION|>--- conflicted
+++ resolved
@@ -47,11 +47,7 @@
     ResponseContent,
     URLTypes,
 )
-<<<<<<< HEAD
-from .utils import get_environment_proxies, get_netrc_login
-=======
 from .utils import ElapsedTimer, get_environment_proxies, get_netrc_login
->>>>>>> 8767a999
 
 
 class BaseClient:
@@ -190,20 +186,17 @@
 
         async def get_response(request: AsyncRequest) -> AsyncResponse:
             try:
-<<<<<<< HEAD
-                response = await dispatch.send(
-                    request, verify=verify, cert=cert, timeout=timeout
-                )
-=======
                 with ElapsedTimer() as timer:
                     response = await dispatch.send(
                         request, verify=verify, cert=cert, timeout=timeout
                     )
                 response.elapsed = timer.elapsed
->>>>>>> 8767a999
             except HTTPError as exc:
-                # Add the original request to any HTTPError
-                exc.request = request
+                # Add the original request to any HTTPError unless
+                # there'a already a request attached in the case of
+                # a ProxyError.
+                if exc.request is None:
+                    exc.request = request
                 raise
 
             self.cookies.extract_cookies(response)
