--- conflicted
+++ resolved
@@ -23,14 +23,9 @@
 from .dispatch.threaded import ThreadedDispatcher
 from .dispatch.wsgi import WSGIDispatch
 from .exceptions import HTTPError, InvalidURL
-<<<<<<< HEAD
-from .middleware.auth import BasicAuth, CustomAuth
-from .middleware.base import BaseMiddleware
-=======
 from .middleware.base import BaseMiddleware
 from .middleware.basic_auth import BasicAuthMiddleware
 from .middleware.custom_auth import CustomAuthMiddleware
->>>>>>> 71648ece
 from .middleware.redirect import RedirectMiddleware
 from .models import (
     URL,
@@ -215,11 +210,11 @@
         self, request: AsyncRequest, trust_env: bool, auth: AuthTypes = None
     ) -> typing.Optional[BaseMiddleware]:
         if isinstance(auth, tuple):
-            return BasicAuth(username=auth[0], password=auth[1])
+            return BasicAuthMiddleware(username=auth[0], password=auth[1])
         elif isinstance(auth, BaseMiddleware):
             return auth
         elif callable(auth):
-            return CustomAuth(auth=auth)
+            return CustomAuthMiddleware(auth=auth)
 
         if auth is not None:
             raise TypeError(
@@ -230,7 +225,7 @@
             )
 
         if request.url.username or request.url.password:
-            return BasicAuth(
+            return BasicAuthMiddleware(
                 username=request.url.username, password=request.url.password
             )
 
@@ -238,7 +233,7 @@
             netrc_login = get_netrc_login(request.url.authority)
             if netrc_login:
                 username, _, password = netrc_login
-                return BasicAuth(username=username, password=password)
+                return BasicAuthMiddleware(username=username, password=password)
 
         return None
 
