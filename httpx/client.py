import functools
import typing
import warnings
from types import TracebackType

import hstspreload

from .auth import Auth, AuthTypes, BasicAuth, FunctionAuth
from .backends.base import ConcurrencyBackend
from .config import (
    DEFAULT_MAX_REDIRECTS,
    DEFAULT_POOL_LIMITS,
    DEFAULT_TIMEOUT_CONFIG,
    UNSET,
    CertTypes,
    PoolLimits,
    Timeout,
    TimeoutTypes,
    UnsetType,
    VerifyTypes,
)
from .content_streams import ContentStream
from .dispatch.asgi import ASGIDispatch
from .dispatch.base import Dispatcher
from .dispatch.connection_pool import ConnectionPool
from .dispatch.proxy_http import HTTPProxy
from .exceptions import (
    HTTPError,
    InvalidURL,
    RedirectBodyUnavailable,
    RedirectLoop,
    TooManyRedirects,
)
from .models import (
    URL,
    Cookies,
    CookieTypes,
    Headers,
    HeaderTypes,
    ProxiesTypes,
    QueryParams,
    QueryParamTypes,
    Request,
    RequestData,
    RequestFiles,
    Response,
    URLTypes,
)
from .status_codes import codes
from .utils import ElapsedTimer, NetRCInfo, get_environment_proxies, get_logger

logger = get_logger(__name__)


class AsyncClient:
    """
    An asynchronous HTTP client, with connection pooling, HTTP/2, redirects,
    cookie persistence, etc.

    Usage:

    ```python
    >>> client = httpx.AsyncClient()
    >>> response = client.get('https://example.org')
    ```

    **Parameters:**

    * **auth** - *(optional)* An authentication class to use when sending
    requests.
    * **params** - *(optional)* Query parameters to include in request URLs, as
    a string, dictionary, or list of two-tuples.
    * **headers** - *(optional)* Dictionary of HTTP headers to include when
    sending requests.
    * **cookies** - *(optional)* Dictionary of Cookie items to include when
    sending requests.
    * **verify** - *(optional)* SSL certificates (a.k.a CA bundle) used to
    verify the identity of requested hosts. Either `True` (default CA bundle),
    a path to an SSL certificate file, or `False` (disable verification).
    * **cert** - *(optional)* An SSL certificate used by the requested host
    to authenticate the client. Either a path to an SSL certificate file, or
    two-tuple of (certificate file, key file), or a three-tuple of (certificate
    file, key file, password).
    * **http2** - *(optional)* A boolean indicating if HTTP/2 support should be
    enabled. Defaults to `False`.
    * **proxies** - *(optional)* A dictionary mapping HTTP protocols to proxy
    URLs.
    * **timeout** - *(optional)* The timeout configuration to use when sending
    requests.
    * **pool_limits** - *(optional)* The connection pool configuration to use
    when determining the maximum number of concurrently open HTTP connections.
    * **max_redirects** - *(optional)* The maximum number of redirect responses
    that should be followed.
    * **base_url** - *(optional)* A URL to use as the base when building
    request URLs.
    * **dispatch** - *(optional)* A dispatch class to use for sending requests
    over the network.
    * **app** - *(optional)* An ASGI application to send requests to,
    rather than sending actual network requests.
    * **backend** - *(optional)* A concurrency backend to use when issuing
    async requests. Either 'auto', 'asyncio', 'trio', or a `ConcurrencyBackend`
    instance. Defaults to 'auto', for autodetection.
    * **trust_env** - *(optional)* Enables or disables usage of environment
    variables for configuration.
    * **uds** - *(optional)* A path to a Unix domain socket to connect through.
    """

    def __init__(
        self,
        *,
        auth: AuthTypes = None,
        params: QueryParamTypes = None,
        headers: HeaderTypes = None,
        cookies: CookieTypes = None,
        verify: VerifyTypes = True,
        cert: CertTypes = None,
        http2: bool = False,
        proxies: ProxiesTypes = None,
        timeout: TimeoutTypes = DEFAULT_TIMEOUT_CONFIG,
        pool_limits: PoolLimits = DEFAULT_POOL_LIMITS,
        max_redirects: int = DEFAULT_MAX_REDIRECTS,
        base_url: URLTypes = None,
        dispatch: Dispatcher = None,
        app: typing.Callable = None,
        backend: typing.Union[str, ConcurrencyBackend] = "auto",
        trust_env: bool = True,
        uds: str = None,
    ):
        if app is not None:
            dispatch = ASGIDispatch(app=app)

        if dispatch is None:
            dispatch = ConnectionPool(
                verify=verify,
                cert=cert,
                http2=http2,
                pool_limits=pool_limits,
                backend=backend,
                trust_env=trust_env,
                uds=uds,
            )

        if base_url is None:
            self.base_url = URL("", allow_relative=True)
        else:
            self.base_url = URL(base_url)

        if params is None:
            params = {}

        self.auth = auth
        self._params = QueryParams(params)
        self._headers = Headers(headers)
        self._cookies = Cookies(cookies)
        self.timeout = Timeout(timeout)
        self.max_redirects = max_redirects
        self.trust_env = trust_env
        self.dispatch = dispatch
        self.netrc = NetRCInfo()

        if proxies is None and trust_env:
            proxies = typing.cast(ProxiesTypes, get_environment_proxies())

        self.proxies: typing.Dict[str, Dispatcher] = _proxies_to_dispatchers(
            proxies,
            verify=verify,
            cert=cert,
            http2=http2,
            pool_limits=pool_limits,
            backend=backend,
            trust_env=trust_env,
        )

    @property
    def headers(self) -> Headers:
        """
        HTTP headers to include when sending requests.
        """
        return self._headers

    @headers.setter
    def headers(self, headers: HeaderTypes) -> None:
        self._headers = Headers(headers)

    @property
    def cookies(self) -> Cookies:
        """
        Cookie values to include when sending requests.
        """
        return self._cookies

    @cookies.setter
    def cookies(self, cookies: CookieTypes) -> None:
        self._cookies = Cookies(cookies)

    @property
    def params(self) -> QueryParams:
        """
        Query parameters to include in the URL when sending requests.
        """
        return self._params

    @params.setter
    def params(self, params: QueryParamTypes) -> None:
        self._params = QueryParams(params)

    async def request(
        self,
        method: str,
        url: URLTypes,
        *,
        data: RequestData = None,
        files: RequestFiles = None,
        json: typing.Any = None,
        params: QueryParamTypes = None,
        headers: HeaderTypes = None,
        cookies: CookieTypes = None,
        stream: bool = False,
        auth: AuthTypes = None,
        allow_redirects: bool = True,
        cert: CertTypes = None,
        verify: VerifyTypes = None,
        timeout: typing.Union[TimeoutTypes, UnsetType] = UNSET,
        trust_env: bool = None,
    ) -> Response:
        if cert is not None:
            raise RuntimeError(
                "Passing a 'cert' argument when making a request on a client "
                "is not supported anymore. Instantiate a new client instead, "
                "passing any 'cert' arguments to the client itself."
            )

        if verify is not None:
            raise RuntimeError(
                "Passing a 'verify' argument when making a request on a client "
                "is not supported anymore. Instantiate a new client instead, "
                "passing any 'verify' arguments to the client itself."
            )

        if trust_env is not None:
            raise RuntimeError(
                "Passing a 'trust_env' argument when making a request on a client "
                "is not supported anymore. Instantiate a new client instead, "
                "passing any 'trust_env' argument to the client itself."
            )

        if stream:
            warnings.warn(
                "The 'stream=True' argument is due to be deprecated. "
                "Use 'async with client.stream(method, url, ...) as response' instead."
            )

        request = self.build_request(
            method=method,
            url=url,
            data=data,
            files=files,
            json=json,
            params=params,
            headers=headers,
            cookies=cookies,
        )
        response = await self.send(
            request,
            stream=stream,
            auth=auth,
            allow_redirects=allow_redirects,
            timeout=timeout,
        )
        return response

    def stream(
        self,
        method: str,
        url: URLTypes,
        *,
        data: RequestData = None,
        files: RequestFiles = None,
        json: typing.Any = None,
        params: QueryParamTypes = None,
        headers: HeaderTypes = None,
        cookies: CookieTypes = None,
        auth: AuthTypes = None,
        allow_redirects: bool = True,
        timeout: typing.Union[TimeoutTypes, UnsetType] = UNSET,
    ) -> "StreamContextManager":
        request = self.build_request(
            method=method,
            url=url,
            data=data,
            files=files,
            json=json,
            params=params,
            headers=headers,
            cookies=cookies,
        )
        return StreamContextManager(
            client=self,
            request=request,
            auth=auth,
            allow_redirects=allow_redirects,
            timeout=timeout,
        )

    def build_request(
        self,
        method: str,
        url: URLTypes,
        *,
        data: RequestData = None,
        files: RequestFiles = None,
        json: typing.Any = None,
        params: QueryParamTypes = None,
        headers: HeaderTypes = None,
        cookies: CookieTypes = None,
    ) -> Request:
        """
        Build and return a request instance.
        """
        url = self.merge_url(url)
        headers = self.merge_headers(headers)
        cookies = self.merge_cookies(cookies)
        params = self.merge_queryparams(params)
        return Request(
            method,
            url,
            data=data,
            files=files,
            json=json,
            params=params,
            headers=headers,
            cookies=cookies,
        )

    def merge_url(self, url: URLTypes) -> URL:
        """
        Merge a URL argument together with any 'base_url' on the client,
        to create the URL used for the outgoing request.
        """
        url = self.base_url.join(relative_url=url)
        if url.scheme == "http" and hstspreload.in_hsts_preload(url.host):
            port = None if url.port == 80 else url.port
            url = url.copy_with(scheme="https", port=port)
        return url

    def merge_cookies(
        self, cookies: CookieTypes = None
    ) -> typing.Optional[CookieTypes]:
        """
        Merge a cookies argument together with any cookies on the client,
        to create the cookies used for the outgoing request.
        """
        if cookies or self.cookies:
            merged_cookies = Cookies(self.cookies)
            merged_cookies.update(cookies)
            return merged_cookies
        return cookies

    def merge_headers(
        self, headers: HeaderTypes = None
    ) -> typing.Optional[HeaderTypes]:
        """
        Merge a headers argument together with any headers on the client,
        to create the headers used for the outgoing request.
        """
        if headers or self.headers:
            merged_headers = Headers(self.headers)
            merged_headers.update(headers)
            return merged_headers
        return headers

    def merge_queryparams(
        self, params: QueryParamTypes = None
    ) -> typing.Optional[QueryParamTypes]:
        """
        Merge a queryparams argument together with any queryparams on the client,
        to create the queryparams used for the outgoing request.
        """
        if params or self.params:
            merged_queryparams = QueryParams(self.params)
            merged_queryparams.update(params)
            return merged_queryparams
        return params

    async def send(
        self,
        request: Request,
        *,
        stream: bool = False,
        auth: AuthTypes = None,
        allow_redirects: bool = True,
        timeout: typing.Union[TimeoutTypes, UnsetType] = UNSET,
    ) -> Response:
        if request.url.scheme not in ("http", "https"):
            raise InvalidURL('URL scheme must be "http" or "https".')

        timeout = self.timeout if isinstance(timeout, UnsetType) else Timeout(timeout)

        auth = self.setup_auth(request, auth)

        response = await self.send_handling_redirects(
            request, auth=auth, timeout=timeout, allow_redirects=allow_redirects,
        )

        if not stream:
            try:
                await response.aread()
            finally:
                await response.aclose()

        return response

    def setup_auth(self, request: Request, auth: AuthTypes = None) -> Auth:
        auth = self.auth if auth is None else auth

        if auth is not None:
            if isinstance(auth, tuple):
                return BasicAuth(username=auth[0], password=auth[1])
            elif isinstance(auth, Auth):
                return auth
            elif callable(auth):
                return FunctionAuth(func=auth)
            raise TypeError('Invalid "auth" argument.')

        username, password = request.url.username, request.url.password
        if username or password:
            return BasicAuth(username=username, password=password)

        if self.trust_env and "Authorization" not in request.headers:
            credentials = self.netrc.get_credentials(request.url.authority)
            if credentials is not None:
                return BasicAuth(username=credentials[0], password=credentials[1])

        return Auth()

    async def send_handling_redirects(
        self,
        request: Request,
        auth: Auth,
        timeout: Timeout,
        allow_redirects: bool = True,
        history: typing.List[Response] = None,
    ) -> Response:
        if history is None:
            history = []

        while True:
            if len(history) > self.max_redirects:
                raise TooManyRedirects()
            if request.url in (response.url for response in history):
                raise RedirectLoop()

            response = await self.send_handling_auth(
                request, auth=auth, timeout=timeout,
            )
            response.history = list(history)

            if not response.is_redirect:
                return response

            await response.aread()
            request = self.build_redirect_request(request, response)
            history = history + [response]

            if not allow_redirects:
                response.call_next = functools.partial(
                    self.send_handling_redirects,
                    request=request,
                    auth=auth,
                    timeout=timeout,
                    allow_redirects=False,
                    history=history,
                )
                return response

    def build_redirect_request(self, request: Request, response: Response) -> Request:
        """
        Given a request and a redirect response, return a new request that
        should be used to effect the redirect.
        """
        method = self.redirect_method(request, response)
        url = self.redirect_url(request, response)
        headers = self.redirect_headers(request, url, method)
        stream = self.redirect_stream(request, method)
        cookies = Cookies(self.cookies)
        return Request(
            method=method, url=url, headers=headers, cookies=cookies, stream=stream
        )

    def redirect_method(self, request: Request, response: Response) -> str:
        """
        When being redirected we may want to change the method of the request
        based on certain specs or browser behavior.
        """
        method = request.method

        # https://tools.ietf.org/html/rfc7231#section-6.4.4
        if response.status_code == codes.SEE_OTHER and method != "HEAD":
            method = "GET"

        # Do what the browsers do, despite standards...
        # Turn 302s into GETs.
        if response.status_code == codes.FOUND and method != "HEAD":
            method = "GET"

        # If a POST is responded to with a 301, turn it into a GET.
        # This bizarre behaviour is explained in 'requests' issue 1704.
        if response.status_code == codes.MOVED_PERMANENTLY and method == "POST":
            method = "GET"

        return method

    def redirect_url(self, request: Request, response: Response) -> URL:
        """
        Return the URL for the redirect to follow.
        """
        location = response.headers["Location"]

        url = URL(location, allow_relative=True)

        # Facilitate relative 'Location' headers, as allowed by RFC 7231.
        # (e.g. '/path/to/resource' instead of 'http://domain.tld/path/to/resource')
        if url.is_relative_url:
            url = request.url.join(url)

        # Attach previous fragment if needed (RFC 7231 7.1.2)
        if request.url.fragment and not url.fragment:
            url = url.copy_with(fragment=request.url.fragment)

        return url

    def redirect_headers(self, request: Request, url: URL, method: str) -> Headers:
        """
        Return the headers that should be used for the redirect request.
        """
        headers = Headers(request.headers)

        if url.origin != request.url.origin:
            # Strip Authorization headers when responses are redirected away from
            # the origin.
            headers.pop("Authorization", None)
            headers["Host"] = url.authority

        if method != request.method and method == "GET":
            # If we've switch to a 'GET' request, then strip any headers which
            # are only relevant to the request body.
            headers.pop("Content-Length", None)
            headers.pop("Transfer-Encoding", None)

        # We should use the client cookie store to determine any cookie header,
        # rather than whatever was on the original outgoing request.
        headers.pop("Cookie", None)

        return headers

    def redirect_stream(
        self, request: Request, method: str
    ) -> typing.Optional[ContentStream]:
        """
        Return the body that should be used for the redirect request.
        """
        if method != request.method and method == "GET":
            return None
        if not request.stream.can_replay():
            raise RedirectBodyUnavailable()
        return request.stream

    async def send_handling_auth(
        self, request: Request, auth: Auth, timeout: Timeout,
    ) -> Response:
        auth_flow = auth(request)
        request = next(auth_flow)
        while True:
            response = await self.send_single_request(request, timeout)
            try:
                next_request = auth_flow.send(response)
            except StopIteration:
                return response
            except BaseException as exc:
                await response.aclose()
                raise exc from None
            else:
                request = next_request
                await response.aclose()

    async def send_single_request(
        self, request: Request, timeout: Timeout,
    ) -> Response:
        """
        Sends a single request, without handling any redirections.
        """

        dispatcher = self.dispatcher_for_url(request.url)

        try:
            with ElapsedTimer() as timer:
                response = await dispatcher.send(request, timeout=timeout)
            response.elapsed = timer.elapsed
            response.request = request
        except HTTPError as exc:
            # Add the original request to any HTTPError unless
            # there'a already a request attached in the case of
            # a ProxyError.
            if exc.request is None:
                exc.request = request
            raise

        self.cookies.extract_cookies(response)

        status = f"{response.status_code} {response.reason_phrase}"
        response_line = f"{response.http_version} {status}"
        logger.debug(f'HTTP Request: {request.method} {request.url} "{response_line}"')

        return response

    def dispatcher_for_url(self, url: URL) -> Dispatcher:
        """
        Returns the Dispatcher instance that should be used for a given URL.
        This will either be the standard connection pool, or a proxy.
        """
        if self.proxies:
            is_default_port = (url.scheme == "http" and url.port == 80) or (
                url.scheme == "https" and url.port == 443
            )
            hostname = f"{url.host}:{url.port}"
            proxy_keys = (
                f"{url.scheme}://{hostname}",
                f"{url.scheme}://{url.host}" if is_default_port else None,
                f"all://{hostname}",
                f"all://{url.host}" if is_default_port else None,
                url.scheme,
                "all",
            )
            for proxy_key in proxy_keys:
                if proxy_key and proxy_key in self.proxies:
                    dispatcher = self.proxies[proxy_key]
                    return dispatcher

        return self.dispatch

    async def get(
        self,
        url: URLTypes,
        *,
        params: QueryParamTypes = None,
        headers: HeaderTypes = None,
        cookies: CookieTypes = None,
        stream: bool = False,
        auth: AuthTypes = None,
        allow_redirects: bool = True,
        cert: CertTypes = None,
        verify: VerifyTypes = None,
        timeout: typing.Union[TimeoutTypes, UnsetType] = UNSET,
        trust_env: bool = None,
    ) -> Response:
        return await self.request(
            "GET",
            url,
            params=params,
            headers=headers,
            cookies=cookies,
            stream=stream,
            auth=auth,
            allow_redirects=allow_redirects,
            verify=verify,
            cert=cert,
            timeout=timeout,
            trust_env=trust_env,
        )

    async def options(
        self,
        url: URLTypes,
        *,
        params: QueryParamTypes = None,
        headers: HeaderTypes = None,
        cookies: CookieTypes = None,
        stream: bool = False,
        auth: AuthTypes = None,
        allow_redirects: bool = True,
        cert: CertTypes = None,
        verify: VerifyTypes = None,
        timeout: typing.Union[TimeoutTypes, UnsetType] = UNSET,
        trust_env: bool = None,
    ) -> Response:
        return await self.request(
            "OPTIONS",
            url,
            params=params,
            headers=headers,
            cookies=cookies,
            stream=stream,
            auth=auth,
            allow_redirects=allow_redirects,
            verify=verify,
            cert=cert,
            timeout=timeout,
            trust_env=trust_env,
        )

    async def head(
        self,
        url: URLTypes,
        *,
        params: QueryParamTypes = None,
        headers: HeaderTypes = None,
        cookies: CookieTypes = None,
        stream: bool = False,
        auth: AuthTypes = None,
        allow_redirects: bool = False,  # NOTE: Differs to usual default.
        cert: CertTypes = None,
        verify: VerifyTypes = None,
        timeout: typing.Union[TimeoutTypes, UnsetType] = UNSET,
        trust_env: bool = None,
    ) -> Response:
        return await self.request(
            "HEAD",
            url,
            params=params,
            headers=headers,
            cookies=cookies,
            stream=stream,
            auth=auth,
            allow_redirects=allow_redirects,
            verify=verify,
            cert=cert,
            timeout=timeout,
            trust_env=trust_env,
        )

    async def post(
        self,
        url: URLTypes,
        *,
        data: RequestData = None,
        files: RequestFiles = None,
        json: typing.Any = None,
        params: QueryParamTypes = None,
        headers: HeaderTypes = None,
        cookies: CookieTypes = None,
        stream: bool = False,
        auth: AuthTypes = None,
        allow_redirects: bool = True,
        cert: CertTypes = None,
        verify: VerifyTypes = None,
        timeout: typing.Union[TimeoutTypes, UnsetType] = UNSET,
        trust_env: bool = None,
    ) -> Response:
        return await self.request(
            "POST",
            url,
            data=data,
            files=files,
            json=json,
            params=params,
            headers=headers,
            cookies=cookies,
            stream=stream,
            auth=auth,
            allow_redirects=allow_redirects,
            verify=verify,
            cert=cert,
            timeout=timeout,
            trust_env=trust_env,
        )

    async def put(
        self,
        url: URLTypes,
        *,
        data: RequestData = None,
        files: RequestFiles = None,
        json: typing.Any = None,
        params: QueryParamTypes = None,
        headers: HeaderTypes = None,
        cookies: CookieTypes = None,
        stream: bool = False,
        auth: AuthTypes = None,
        allow_redirects: bool = True,
        cert: CertTypes = None,
        verify: VerifyTypes = None,
        timeout: typing.Union[TimeoutTypes, UnsetType] = UNSET,
        trust_env: bool = None,
    ) -> Response:
        return await self.request(
            "PUT",
            url,
            data=data,
            files=files,
            json=json,
            params=params,
            headers=headers,
            cookies=cookies,
            stream=stream,
            auth=auth,
            allow_redirects=allow_redirects,
            verify=verify,
            cert=cert,
            timeout=timeout,
            trust_env=trust_env,
        )

    async def patch(
        self,
        url: URLTypes,
        *,
        data: RequestData = None,
        files: RequestFiles = None,
        json: typing.Any = None,
        params: QueryParamTypes = None,
        headers: HeaderTypes = None,
        cookies: CookieTypes = None,
        stream: bool = False,
        auth: AuthTypes = None,
        allow_redirects: bool = True,
        cert: CertTypes = None,
        verify: VerifyTypes = None,
        timeout: typing.Union[TimeoutTypes, UnsetType] = UNSET,
        trust_env: bool = None,
    ) -> Response:
        return await self.request(
            "PATCH",
            url,
            data=data,
            files=files,
            json=json,
            params=params,
            headers=headers,
            cookies=cookies,
            stream=stream,
            auth=auth,
            allow_redirects=allow_redirects,
            verify=verify,
            cert=cert,
            timeout=timeout,
            trust_env=trust_env,
        )

    async def delete(
        self,
        url: URLTypes,
        *,
        params: QueryParamTypes = None,
        headers: HeaderTypes = None,
        cookies: CookieTypes = None,
        stream: bool = False,
        auth: AuthTypes = None,
        allow_redirects: bool = True,
        cert: CertTypes = None,
        verify: VerifyTypes = None,
        timeout: typing.Union[TimeoutTypes, UnsetType] = UNSET,
        trust_env: bool = None,
    ) -> Response:
        return await self.request(
            "DELETE",
            url,
            params=params,
            headers=headers,
            cookies=cookies,
            stream=stream,
            auth=auth,
            allow_redirects=allow_redirects,
            verify=verify,
            cert=cert,
            timeout=timeout,
            trust_env=trust_env,
        )

    async def aclose(self) -> None:
        await self.dispatch.close()

    async def __aenter__(self) -> "AsyncClient":
        return self

    async def __aexit__(
        self,
        exc_type: typing.Type[BaseException] = None,
        exc_value: BaseException = None,
        traceback: TracebackType = None,
    ) -> None:
        await self.aclose()


def _proxies_to_dispatchers(
    proxies: typing.Optional[ProxiesTypes],
    verify: VerifyTypes,
    cert: typing.Optional[CertTypes],
    http2: bool,
    pool_limits: PoolLimits,
    backend: typing.Union[str, ConcurrencyBackend],
    trust_env: bool,
) -> typing.Dict[str, Dispatcher]:
    def _proxy_from_url(url: URLTypes) -> Dispatcher:
        nonlocal verify, cert, http2, pool_limits, backend, trust_env
        url = URL(url)
        if url.scheme in ("http", "https"):
            return HTTPProxy(
                url,
                verify=verify,
                cert=cert,
                pool_limits=pool_limits,
                backend=backend,
                trust_env=trust_env,
                http2=http2,
            )
        raise ValueError(f"Unknown proxy for {url!r}")

    if proxies is None:
        return {}
    elif isinstance(proxies, (str, URL)):
        return {"all": _proxy_from_url(proxies)}
    elif isinstance(proxies, Dispatcher):
        return {"all": proxies}
    else:
        new_proxies = {}
        for key, dispatcher_or_url in proxies.items():
            if isinstance(dispatcher_or_url, (str, URL)):
                new_proxies[str(key)] = _proxy_from_url(dispatcher_or_url)
            else:
                new_proxies[str(key)] = dispatcher_or_url
        return new_proxies


class StreamContextManager:
    def __init__(
        self,
        client: AsyncClient,
        request: Request,
        *,
        auth: AuthTypes = None,
        allow_redirects: bool = True,
        timeout: typing.Union[TimeoutTypes, UnsetType] = UNSET,
        close_client: bool = False,
    ) -> None:
        self.client = client
        self.request = request
        self.auth = auth
        self.allow_redirects = allow_redirects
        self.timeout = timeout
        self.close_client = close_client

    async def __aenter__(self) -> "Response":
        self.response = await self.client.send(
            request=self.request,
            auth=self.auth,
            allow_redirects=self.allow_redirects,
            timeout=self.timeout,
            stream=True,
        )
        return self.response

    async def __aexit__(
        self,
        exc_type: typing.Type[BaseException] = None,
        exc_value: BaseException = None,
        traceback: TracebackType = None,
    ) -> None:
        await self.response.aclose()
        if self.close_client:
<<<<<<< HEAD
            await self.client.close()


# For compatibility with 0.9.x.
Client = AsyncClient
=======
            await self.client.aclose()
>>>>>>> d5da7430
<|MERGE_RESOLUTION|>--- conflicted
+++ resolved
@@ -957,12 +957,8 @@
     ) -> None:
         await self.response.aclose()
         if self.close_client:
-<<<<<<< HEAD
-            await self.client.close()
+            await self.client.aclose()
 
 
 # For compatibility with 0.9.x.
-Client = AsyncClient
-=======
-            await self.client.aclose()
->>>>>>> d5da7430
+Client = AsyncClient