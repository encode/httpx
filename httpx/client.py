--- conflicted
+++ resolved
@@ -39,11 +39,7 @@
     CookieTypes,
     Headers,
     HeaderTypes,
-<<<<<<< HEAD
     Origin,
-    ProxiesTypes,
-=======
->>>>>>> f17ab37b
     QueryParams,
     QueryParamTypes,
     Request,
