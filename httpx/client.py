import functools
import typing
import warnings
from types import TracebackType

import hstspreload

from .auth import Auth, AuthTypes, BasicAuth, FunctionAuth
from .backends.base import ConcurrencyBackend
from .config import (
    DEFAULT_MAX_REDIRECTS,
    DEFAULT_POOL_LIMITS,
    DEFAULT_TIMEOUT_CONFIG,
    UNSET,
    CertTypes,
    PoolLimits,
    ProxiesTypes,
    Proxy,
    Timeout,
    TimeoutTypes,
    UnsetType,
    VerifyTypes,
)
from .content_streams import ContentStream
from .dispatch.asgi import ASGIDispatch
from .dispatch.base import AsyncDispatcher
from .dispatch.connection_pool import ConnectionPool
from .dispatch.proxy_http import HTTPProxy
from .exceptions import (
    HTTPError,
    InvalidURL,
    RedirectLoop,
    RequestBodyUnavailable,
    TooManyRedirects,
)
from .models import (
    URL,
    Cookies,
    CookieTypes,
    Headers,
    HeaderTypes,
    QueryParams,
    QueryParamTypes,
    Request,
    RequestData,
    RequestFiles,
    Response,
    URLTypes,
)
from .status_codes import codes
from .utils import NetRCInfo, get_environment_proxies, get_logger

logger = get_logger(__name__)


class AsyncClient:
    """
    An asynchronous HTTP client, with connection pooling, HTTP/2, redirects,
    cookie persistence, etc.

    Usage:

    ```python
    >>> client = httpx.AsyncClient()
    >>> response = client.get('https://example.org')
    ```

    **Parameters:**

    * **auth** - *(optional)* An authentication class to use when sending
    requests.
    * **params** - *(optional)* Query parameters to include in request URLs, as
    a string, dictionary, or list of two-tuples.
    * **headers** - *(optional)* Dictionary of HTTP headers to include when
    sending requests.
    * **cookies** - *(optional)* Dictionary of Cookie items to include when
    sending requests.
    * **verify** - *(optional)* SSL certificates (a.k.a CA bundle) used to
    verify the identity of requested hosts. Either `True` (default CA bundle),
    a path to an SSL certificate file, or `False` (disable verification).
    * **cert** - *(optional)* An SSL certificate used by the requested host
    to authenticate the client. Either a path to an SSL certificate file, or
    two-tuple of (certificate file, key file), or a three-tuple of (certificate
    file, key file, password).
    * **http2** - *(optional)* A boolean indicating if HTTP/2 support should be
    enabled. Defaults to `False`.
    * **proxies** - *(optional)* A dictionary mapping HTTP protocols to proxy
    URLs.
    * **timeout** - *(optional)* The timeout configuration to use when sending
    requests.
    * **pool_limits** - *(optional)* The connection pool configuration to use
    when determining the maximum number of concurrently open HTTP connections.
    * **max_redirects** - *(optional)* The maximum number of redirect responses
    that should be followed.
    * **base_url** - *(optional)* A URL to use as the base when building
    request URLs.
    * **dispatch** - *(optional)* A dispatch class to use for sending requests
    over the network.
    * **app** - *(optional)* An ASGI application to send requests to,
    rather than sending actual network requests.
    * **backend** - *(optional)* A concurrency backend to use when issuing
    async requests. Either 'auto', 'asyncio', 'trio', or a `ConcurrencyBackend`
    instance. Defaults to 'auto', for autodetection.
    * **trust_env** - *(optional)* Enables or disables usage of environment
    variables for configuration.
    * **uds** - *(optional)* A path to a Unix domain socket to connect through.
    """

    def __init__(
        self,
        *,
        auth: AuthTypes = None,
        params: QueryParamTypes = None,
        headers: HeaderTypes = None,
        cookies: CookieTypes = None,
        verify: VerifyTypes = True,
        cert: CertTypes = None,
        http2: bool = False,
        proxies: ProxiesTypes = None,
        timeout: TimeoutTypes = DEFAULT_TIMEOUT_CONFIG,
        pool_limits: PoolLimits = DEFAULT_POOL_LIMITS,
        max_redirects: int = DEFAULT_MAX_REDIRECTS,
        base_url: URLTypes = None,
        dispatch: AsyncDispatcher = None,
        app: typing.Callable = None,
        backend: typing.Union[str, ConcurrencyBackend] = "auto",
        trust_env: bool = True,
        uds: str = None,
    ):
        if base_url is None:
            self.base_url = URL("", allow_relative=True)
        else:
            self.base_url = URL(base_url)

        if params is None:
            params = {}

        if proxies is None and trust_env:
            proxies = typing.cast(ProxiesTypes, get_environment_proxies())

        self.auth = auth
        self._params = QueryParams(params)
        self._headers = Headers(headers)
        self._cookies = Cookies(cookies)
        self.timeout = Timeout(timeout)
        self.max_redirects = max_redirects
        self.trust_env = trust_env
        self.netrc = NetRCInfo()

<<<<<<< HEAD
        self.dispatch = self.init_dispatch(
            verify=verify,
            cert=cert,
            http2=http2,
            pool_limits=pool_limits,
            dispatch=dispatch,
            app=app,
            backend=backend,
            trust_env=trust_env,
            uds=uds,
        )
        self.proxies: typing.Dict[str, Dispatcher] = self.proxies_to_dispatchers(
=======
        if proxies is None and trust_env:
            proxies = typing.cast(ProxiesTypes, get_environment_proxies())

        self.proxies: typing.Dict[str, AsyncDispatcher] = _proxies_to_dispatchers(
>>>>>>> e1afbfa7
            proxies,
            verify=verify,
            cert=cert,
            http2=http2,
            pool_limits=pool_limits,
            backend=backend,
            trust_env=trust_env,
        )

    def init_dispatch(
        self,
        verify: VerifyTypes = True,
        cert: CertTypes = None,
        http2: bool = False,
        pool_limits: PoolLimits = DEFAULT_POOL_LIMITS,
        dispatch: Dispatcher = None,
        app: typing.Callable = None,
        backend: typing.Union[str, ConcurrencyBackend] = "auto",
        trust_env: bool = True,
        uds: str = None,
    ) -> Dispatcher:
        if dispatch is not None:
            return dispatch

        if app is not None:
            return ASGIDispatch(app=app)

        return ConnectionPool(
            verify=verify,
            cert=cert,
            http2=http2,
            pool_limits=pool_limits,
            backend=backend,
            trust_env=trust_env,
            uds=uds,
        )

    def init_proxy_dispatch(
        self,
        proxy: Proxy,
        verify: VerifyTypes = True,
        cert: CertTypes = None,
        http2: bool = False,
        pool_limits: PoolLimits = DEFAULT_POOL_LIMITS,
        backend: typing.Union[str, ConcurrencyBackend] = "auto",
        trust_env: bool = True,
    ) -> Dispatcher:
        return HTTPProxy(
            proxy_url=proxy.url,
            proxy_headers=proxy.headers,
            proxy_mode=proxy.mode,
            verify=verify,
            cert=cert,
            http2=http2,
            pool_limits=pool_limits,
            backend=backend,
            trust_env=trust_env,
        )

    def proxies_to_dispatchers(
        self,
        proxies: typing.Optional[ProxiesTypes],
        verify: VerifyTypes,
        cert: typing.Optional[CertTypes],
        http2: bool,
        pool_limits: PoolLimits,
        backend: typing.Union[str, ConcurrencyBackend],
        trust_env: bool,
    ) -> typing.Dict[str, Dispatcher]:
        if proxies is None:
            return {}
        elif isinstance(proxies, (str, URL, Proxy)):
            proxy = Proxy(url=proxies) if isinstance(proxies, (str, URL)) else proxies
            return {
                "all": self.init_proxy_dispatch(
                    proxy=proxy,
                    verify=verify,
                    cert=cert,
                    pool_limits=pool_limits,
                    backend=backend,
                    trust_env=trust_env,
                    http2=http2,
                )
            }
        elif isinstance(proxies, Dispatcher):  # pragma: nocover
            return {"all": proxies}
            # We're supporting this style for now, but we'll want to deprecate it.
            #
            # raise RuntimeError(
            #     "Passing a Dispatcher instance to 'proxies=' is no longer supported. "
            #     "Use `httpx.Proxy() instead.`"
            # )
        else:
            new_proxies = {}
            for key, value in proxies.items():
                if isinstance(value, (str, URL, Proxy)):
                    proxy = Proxy(url=value) if isinstance(value, (str, URL)) else value
                    new_proxies[str(key)] = self.init_proxy_dispatch(
                        proxy=proxy,
                        verify=verify,
                        cert=cert,
                        pool_limits=pool_limits,
                        backend=backend,
                        trust_env=trust_env,
                        http2=http2,
                    )
                elif isinstance(value, Dispatcher):  # pragma: nocover
                    new_proxies[str(key)] = value
                    # We're supporting this style for now, but we'll want to
                    # deprecate it.
                    #
                    # raise RuntimeError(
                    #     "Passing a Dispatcher instance to 'proxies=' is no longer "
                    #     "supported. Use `httpx.Proxy() instead.`"
                    # )
            return new_proxies

    @property
    def headers(self) -> Headers:
        """
        HTTP headers to include when sending requests.
        """
        return self._headers

    @headers.setter
    def headers(self, headers: HeaderTypes) -> None:
        self._headers = Headers(headers)

    @property
    def cookies(self) -> Cookies:
        """
        Cookie values to include when sending requests.
        """
        return self._cookies

    @cookies.setter
    def cookies(self, cookies: CookieTypes) -> None:
        self._cookies = Cookies(cookies)

    @property
    def params(self) -> QueryParams:
        """
        Query parameters to include in the URL when sending requests.
        """
        return self._params

    @params.setter
    def params(self, params: QueryParamTypes) -> None:
        self._params = QueryParams(params)

    def stream(
        self,
        method: str,
        url: URLTypes,
        *,
        data: RequestData = None,
        files: RequestFiles = None,
        json: typing.Any = None,
        params: QueryParamTypes = None,
        headers: HeaderTypes = None,
        cookies: CookieTypes = None,
        auth: AuthTypes = None,
        allow_redirects: bool = True,
        timeout: typing.Union[TimeoutTypes, UnsetType] = UNSET,
    ) -> "StreamContextManager":
        request = self.build_request(
            method=method,
            url=url,
            data=data,
            files=files,
            json=json,
            params=params,
            headers=headers,
            cookies=cookies,
        )
        return StreamContextManager(
            client=self,
            request=request,
            auth=auth,
            allow_redirects=allow_redirects,
            timeout=timeout,
        )

    def build_request(
        self,
        method: str,
        url: URLTypes,
        *,
        data: RequestData = None,
        files: RequestFiles = None,
        json: typing.Any = None,
        params: QueryParamTypes = None,
        headers: HeaderTypes = None,
        cookies: CookieTypes = None,
    ) -> Request:
        """
        Build and return a request instance.
        """
        url = self.merge_url(url)
        headers = self.merge_headers(headers)
        cookies = self.merge_cookies(cookies)
        params = self.merge_queryparams(params)
        return Request(
            method,
            url,
            data=data,
            files=files,
            json=json,
            params=params,
            headers=headers,
            cookies=cookies,
        )

    def merge_url(self, url: URLTypes) -> URL:
        """
        Merge a URL argument together with any 'base_url' on the client,
        to create the URL used for the outgoing request.
        """
        url = self.base_url.join(relative_url=url)
        if url.scheme == "http" and hstspreload.in_hsts_preload(url.host):
            port = None if url.port == 80 else url.port
            url = url.copy_with(scheme="https", port=port)
        return url

    def merge_cookies(
        self, cookies: CookieTypes = None
    ) -> typing.Optional[CookieTypes]:
        """
        Merge a cookies argument together with any cookies on the client,
        to create the cookies used for the outgoing request.
        """
        if cookies or self.cookies:
            merged_cookies = Cookies(self.cookies)
            merged_cookies.update(cookies)
            return merged_cookies
        return cookies

    def merge_headers(
        self, headers: HeaderTypes = None
    ) -> typing.Optional[HeaderTypes]:
        """
        Merge a headers argument together with any headers on the client,
        to create the headers used for the outgoing request.
        """
        if headers or self.headers:
            merged_headers = Headers(self.headers)
            merged_headers.update(headers)
            return merged_headers
        return headers

    def merge_queryparams(
        self, params: QueryParamTypes = None
    ) -> typing.Optional[QueryParamTypes]:
        """
        Merge a queryparams argument together with any queryparams on the client,
        to create the queryparams used for the outgoing request.
        """
        if params or self.params:
            merged_queryparams = QueryParams(self.params)
            merged_queryparams.update(params)
            return merged_queryparams
        return params

    def build_auth(self, request: Request, auth: AuthTypes = None) -> Auth:
        auth = self.auth if auth is None else auth

        if auth is not None:
            if isinstance(auth, tuple):
                return BasicAuth(username=auth[0], password=auth[1])
            elif isinstance(auth, Auth):
                return auth
            elif callable(auth):
                return FunctionAuth(func=auth)
            raise TypeError('Invalid "auth" argument.')

        username, password = request.url.username, request.url.password
        if username or password:
            return BasicAuth(username=username, password=password)

        if self.trust_env and "Authorization" not in request.headers:
            credentials = self.netrc.get_credentials(request.url.authority)
            if credentials is not None:
                return BasicAuth(username=credentials[0], password=credentials[1])

        return Auth()

    def build_redirect_request(self, request: Request, response: Response) -> Request:
        """
        Given a request and a redirect response, return a new request that
        should be used to effect the redirect.
        """
        method = self.redirect_method(request, response)
        url = self.redirect_url(request, response)
        headers = self.redirect_headers(request, url, method)
        stream = self.redirect_stream(request, method)
        cookies = Cookies(self.cookies)
        return Request(
            method=method, url=url, headers=headers, cookies=cookies, stream=stream
        )

    def redirect_method(self, request: Request, response: Response) -> str:
        """
        When being redirected we may want to change the method of the request
        based on certain specs or browser behavior.
        """
        method = request.method

        # https://tools.ietf.org/html/rfc7231#section-6.4.4
        if response.status_code == codes.SEE_OTHER and method != "HEAD":
            method = "GET"

        # Do what the browsers do, despite standards...
        # Turn 302s into GETs.
        if response.status_code == codes.FOUND and method != "HEAD":
            method = "GET"

        # If a POST is responded to with a 301, turn it into a GET.
        # This bizarre behaviour is explained in 'requests' issue 1704.
        if response.status_code == codes.MOVED_PERMANENTLY and method == "POST":
            method = "GET"

        return method

    def redirect_url(self, request: Request, response: Response) -> URL:
        """
        Return the URL for the redirect to follow.
        """
        location = response.headers["Location"]

        url = URL(location, allow_relative=True)

        # Facilitate relative 'Location' headers, as allowed by RFC 7231.
        # (e.g. '/path/to/resource' instead of 'http://domain.tld/path/to/resource')
        if url.is_relative_url:
            url = request.url.join(url)

        # Attach previous fragment if needed (RFC 7231 7.1.2)
        if request.url.fragment and not url.fragment:
            url = url.copy_with(fragment=request.url.fragment)

        return url

    def redirect_headers(self, request: Request, url: URL, method: str) -> Headers:
        """
        Return the headers that should be used for the redirect request.
        """
        headers = Headers(request.headers)

        if url.origin != request.url.origin:
            # Strip Authorization headers when responses are redirected away from
            # the origin.
            headers.pop("Authorization", None)
            headers["Host"] = url.authority

        if method != request.method and method == "GET":
            # If we've switch to a 'GET' request, then strip any headers which
            # are only relevant to the request body.
            headers.pop("Content-Length", None)
            headers.pop("Transfer-Encoding", None)

        # We should use the client cookie store to determine any cookie header,
        # rather than whatever was on the original outgoing request.
        headers.pop("Cookie", None)

        return headers

    def redirect_stream(
        self, request: Request, method: str
    ) -> typing.Optional[ContentStream]:
        """
        Return the body that should be used for the redirect request.
        """
        if method != request.method and method == "GET":
            return None

        if not request.stream.can_replay():
            raise RequestBodyUnavailable(
                "Got a redirect response, but the request body was streaming "
                "and is no longer available."
            )

        return request.stream

    def dispatcher_for_url(self, url: URL) -> Dispatcher:
        """
        Returns the Dispatcher instance that should be used for a given URL.
        This will either be the standard connection pool, or a proxy.
        """
        if self.proxies:
            is_default_port = (url.scheme == "http" and url.port == 80) or (
                url.scheme == "https" and url.port == 443
            )
            hostname = f"{url.host}:{url.port}"
            proxy_keys = (
                f"{url.scheme}://{hostname}",
                f"{url.scheme}://{url.host}" if is_default_port else None,
                f"all://{hostname}",
                f"all://{url.host}" if is_default_port else None,
                url.scheme,
                "all",
            )
            for proxy_key in proxy_keys:
                if proxy_key and proxy_key in self.proxies:
                    dispatcher = self.proxies[proxy_key]
                    return dispatcher

        return self.dispatch

    async def request(
        self,
        method: str,
        url: URLTypes,
        *,
        data: RequestData = None,
        files: RequestFiles = None,
        json: typing.Any = None,
        params: QueryParamTypes = None,
        headers: HeaderTypes = None,
        cookies: CookieTypes = None,
        stream: bool = False,
        auth: AuthTypes = None,
        allow_redirects: bool = True,
        cert: CertTypes = None,
        verify: VerifyTypes = None,
        timeout: typing.Union[TimeoutTypes, UnsetType] = UNSET,
        trust_env: bool = None,
    ) -> Response:
        if cert is not None:  # pragma: nocover
            raise RuntimeError(
                "Passing a 'cert' argument when making a request on a client "
                "is not supported anymore. Instantiate a new client instead, "
                "passing any 'cert' arguments to the client itself."
            )

        if verify is not None:  # pragma: nocover
            raise RuntimeError(
                "Passing a 'verify' argument when making a request on a client "
                "is not supported anymore. Instantiate a new client instead, "
                "passing any 'verify' arguments to the client itself."
            )

        if trust_env is not None:  # pragma: nocover
            raise RuntimeError(
                "Passing a 'trust_env' argument when making a request on a client "
                "is not supported anymore. Instantiate a new client instead, "
                "passing any 'trust_env' argument to the client itself."
            )

        if stream:  # pragma: nocover
            warnings.warn(
                "The 'stream=True' argument is due to be deprecated. "
                "Use 'async with client.stream(method, url, ...) as response' instead."
            )

        request = self.build_request(
            method=method,
            url=url,
            data=data,
            files=files,
            json=json,
            params=params,
            headers=headers,
            cookies=cookies,
        )
        response = await self.send(
            request,
            stream=stream,
            auth=auth,
            allow_redirects=allow_redirects,
            timeout=timeout,
        )
        return response

    async def send(
        self,
        request: Request,
        *,
        stream: bool = False,
        auth: AuthTypes = None,
        allow_redirects: bool = True,
        timeout: typing.Union[TimeoutTypes, UnsetType] = UNSET,
    ) -> Response:
        if request.url.scheme not in ("http", "https"):
            raise InvalidURL('URL scheme must be "http" or "https".')

        timeout = self.timeout if isinstance(timeout, UnsetType) else Timeout(timeout)

        auth = self.build_auth(request, auth)

        response = await self.send_handling_redirects(
            request, auth=auth, timeout=timeout, allow_redirects=allow_redirects,
        )

        if not stream:
            try:
                await response.aread()
            finally:
                await response.aclose()

        return response

    async def send_handling_redirects(
        self,
        request: Request,
        auth: Auth,
        timeout: Timeout,
        allow_redirects: bool = True,
        history: typing.List[Response] = None,
    ) -> Response:
        if history is None:
            history = []

        while True:
            if len(history) > self.max_redirects:
                raise TooManyRedirects()
            if request.url in (response.url for response in history):
                raise RedirectLoop()

            response = await self.send_handling_auth(
                request, auth=auth, timeout=timeout, history=history
            )
            response.history = list(history)

            if not response.is_redirect:
                return response

            await response.aread()
            request = self.build_redirect_request(request, response)
            history = history + [response]

            if not allow_redirects:
                response.call_next = functools.partial(
                    self.send_handling_redirects,
                    request=request,
                    auth=auth,
                    timeout=timeout,
                    allow_redirects=False,
                    history=history,
                )
                return response

    async def send_handling_auth(
        self,
        request: Request,
        history: typing.List[Response],
        auth: Auth,
        timeout: Timeout,
    ) -> Response:
        auth_flow = auth(request)
        request = next(auth_flow)
        while True:
            response = await self.send_single_request(request, timeout)
            try:
                next_request = auth_flow.send(response)
            except StopIteration:
                return response
            except BaseException as exc:
                await response.aclose()
                raise exc from None
            else:
                response.history = list(history)
                await response.aread()
                request = next_request
                history.append(response)

    async def send_single_request(
        self, request: Request, timeout: Timeout,
    ) -> Response:
        """
        Sends a single request, without handling any redirections.
        """

        dispatcher = self.dispatcher_for_url(request.url)

        try:
            response = await dispatcher.send(request, timeout=timeout)
        except HTTPError as exc:
            # Add the original request to any HTTPError unless
            # there'a already a request attached in the case of
            # a ProxyError.
            if exc.request is None:
                exc.request = request
            raise

        self.cookies.extract_cookies(response)

        status = f"{response.status_code} {response.reason_phrase}"
        response_line = f"{response.http_version} {status}"
        logger.debug(f'HTTP Request: {request.method} {request.url} "{response_line}"')

        return response

<<<<<<< HEAD
=======
    def dispatcher_for_url(self, url: URL) -> AsyncDispatcher:
        """
        Returns the AsyncDispatcher instance that should be used for a given URL.
        This will either be the standard connection pool, or a proxy.
        """
        if self.proxies:
            is_default_port = (url.scheme == "http" and url.port == 80) or (
                url.scheme == "https" and url.port == 443
            )
            hostname = f"{url.host}:{url.port}"
            proxy_keys = (
                f"{url.scheme}://{hostname}",
                f"{url.scheme}://{url.host}" if is_default_port else None,
                f"all://{hostname}",
                f"all://{url.host}" if is_default_port else None,
                url.scheme,
                "all",
            )
            for proxy_key in proxy_keys:
                if proxy_key and proxy_key in self.proxies:
                    return self.proxies[proxy_key]

        return self.dispatch

>>>>>>> e1afbfa7
    async def get(
        self,
        url: URLTypes,
        *,
        params: QueryParamTypes = None,
        headers: HeaderTypes = None,
        cookies: CookieTypes = None,
        stream: bool = False,
        auth: AuthTypes = None,
        allow_redirects: bool = True,
        cert: CertTypes = None,
        verify: VerifyTypes = None,
        timeout: typing.Union[TimeoutTypes, UnsetType] = UNSET,
        trust_env: bool = None,
    ) -> Response:
        return await self.request(
            "GET",
            url,
            params=params,
            headers=headers,
            cookies=cookies,
            stream=stream,
            auth=auth,
            allow_redirects=allow_redirects,
            verify=verify,
            cert=cert,
            timeout=timeout,
            trust_env=trust_env,
        )

    async def options(
        self,
        url: URLTypes,
        *,
        params: QueryParamTypes = None,
        headers: HeaderTypes = None,
        cookies: CookieTypes = None,
        stream: bool = False,
        auth: AuthTypes = None,
        allow_redirects: bool = True,
        cert: CertTypes = None,
        verify: VerifyTypes = None,
        timeout: typing.Union[TimeoutTypes, UnsetType] = UNSET,
        trust_env: bool = None,
    ) -> Response:
        return await self.request(
            "OPTIONS",
            url,
            params=params,
            headers=headers,
            cookies=cookies,
            stream=stream,
            auth=auth,
            allow_redirects=allow_redirects,
            verify=verify,
            cert=cert,
            timeout=timeout,
            trust_env=trust_env,
        )

    async def head(
        self,
        url: URLTypes,
        *,
        params: QueryParamTypes = None,
        headers: HeaderTypes = None,
        cookies: CookieTypes = None,
        stream: bool = False,
        auth: AuthTypes = None,
        allow_redirects: bool = False,  # NOTE: Differs to usual default.
        cert: CertTypes = None,
        verify: VerifyTypes = None,
        timeout: typing.Union[TimeoutTypes, UnsetType] = UNSET,
        trust_env: bool = None,
    ) -> Response:
        return await self.request(
            "HEAD",
            url,
            params=params,
            headers=headers,
            cookies=cookies,
            stream=stream,
            auth=auth,
            allow_redirects=allow_redirects,
            verify=verify,
            cert=cert,
            timeout=timeout,
            trust_env=trust_env,
        )

    async def post(
        self,
        url: URLTypes,
        *,
        data: RequestData = None,
        files: RequestFiles = None,
        json: typing.Any = None,
        params: QueryParamTypes = None,
        headers: HeaderTypes = None,
        cookies: CookieTypes = None,
        stream: bool = False,
        auth: AuthTypes = None,
        allow_redirects: bool = True,
        cert: CertTypes = None,
        verify: VerifyTypes = None,
        timeout: typing.Union[TimeoutTypes, UnsetType] = UNSET,
        trust_env: bool = None,
    ) -> Response:
        return await self.request(
            "POST",
            url,
            data=data,
            files=files,
            json=json,
            params=params,
            headers=headers,
            cookies=cookies,
            stream=stream,
            auth=auth,
            allow_redirects=allow_redirects,
            verify=verify,
            cert=cert,
            timeout=timeout,
            trust_env=trust_env,
        )

    async def put(
        self,
        url: URLTypes,
        *,
        data: RequestData = None,
        files: RequestFiles = None,
        json: typing.Any = None,
        params: QueryParamTypes = None,
        headers: HeaderTypes = None,
        cookies: CookieTypes = None,
        stream: bool = False,
        auth: AuthTypes = None,
        allow_redirects: bool = True,
        cert: CertTypes = None,
        verify: VerifyTypes = None,
        timeout: typing.Union[TimeoutTypes, UnsetType] = UNSET,
        trust_env: bool = None,
    ) -> Response:
        return await self.request(
            "PUT",
            url,
            data=data,
            files=files,
            json=json,
            params=params,
            headers=headers,
            cookies=cookies,
            stream=stream,
            auth=auth,
            allow_redirects=allow_redirects,
            verify=verify,
            cert=cert,
            timeout=timeout,
            trust_env=trust_env,
        )

    async def patch(
        self,
        url: URLTypes,
        *,
        data: RequestData = None,
        files: RequestFiles = None,
        json: typing.Any = None,
        params: QueryParamTypes = None,
        headers: HeaderTypes = None,
        cookies: CookieTypes = None,
        stream: bool = False,
        auth: AuthTypes = None,
        allow_redirects: bool = True,
        cert: CertTypes = None,
        verify: VerifyTypes = None,
        timeout: typing.Union[TimeoutTypes, UnsetType] = UNSET,
        trust_env: bool = None,
    ) -> Response:
        return await self.request(
            "PATCH",
            url,
            data=data,
            files=files,
            json=json,
            params=params,
            headers=headers,
            cookies=cookies,
            stream=stream,
            auth=auth,
            allow_redirects=allow_redirects,
            verify=verify,
            cert=cert,
            timeout=timeout,
            trust_env=trust_env,
        )

    async def delete(
        self,
        url: URLTypes,
        *,
        params: QueryParamTypes = None,
        headers: HeaderTypes = None,
        cookies: CookieTypes = None,
        stream: bool = False,
        auth: AuthTypes = None,
        allow_redirects: bool = True,
        cert: CertTypes = None,
        verify: VerifyTypes = None,
        timeout: typing.Union[TimeoutTypes, UnsetType] = UNSET,
        trust_env: bool = None,
    ) -> Response:
        return await self.request(
            "DELETE",
            url,
            params=params,
            headers=headers,
            cookies=cookies,
            stream=stream,
            auth=auth,
            allow_redirects=allow_redirects,
            verify=verify,
            cert=cert,
            timeout=timeout,
            trust_env=trust_env,
        )

    async def aclose(self) -> None:
        await self.dispatch.close()

    async def __aenter__(self) -> "AsyncClient":
        return self

    async def __aexit__(
        self,
        exc_type: typing.Type[BaseException] = None,
        exc_value: BaseException = None,
        traceback: TracebackType = None,
    ) -> None:
        await self.aclose()


<<<<<<< HEAD
=======
def _proxies_to_dispatchers(
    proxies: typing.Optional[ProxiesTypes],
    verify: VerifyTypes,
    cert: typing.Optional[CertTypes],
    http2: bool,
    pool_limits: PoolLimits,
    backend: typing.Union[str, ConcurrencyBackend],
    trust_env: bool,
) -> typing.Dict[str, AsyncDispatcher]:
    def _proxy_from_url(url: URLTypes) -> AsyncDispatcher:
        nonlocal verify, cert, http2, pool_limits, backend, trust_env
        url = URL(url)
        if url.scheme in ("http", "https"):
            return HTTPProxy(
                url,
                verify=verify,
                cert=cert,
                pool_limits=pool_limits,
                backend=backend,
                trust_env=trust_env,
                http2=http2,
            )
        raise ValueError(f"Unknown proxy for {url!r}")

    if proxies is None:
        return {}
    elif isinstance(proxies, (str, URL)):
        return {"all": _proxy_from_url(proxies)}
    elif isinstance(proxies, AsyncDispatcher):
        return {"all": proxies}
    else:
        new_proxies = {}
        for key, dispatcher_or_url in proxies.items():
            if isinstance(dispatcher_or_url, (str, URL)):
                new_proxies[str(key)] = _proxy_from_url(dispatcher_or_url)
            else:
                new_proxies[str(key)] = dispatcher_or_url
        return new_proxies


>>>>>>> e1afbfa7
class StreamContextManager:
    def __init__(
        self,
        client: AsyncClient,
        request: Request,
        *,
        auth: AuthTypes = None,
        allow_redirects: bool = True,
        timeout: typing.Union[TimeoutTypes, UnsetType] = UNSET,
        close_client: bool = False,
    ) -> None:
        self.client = client
        self.request = request
        self.auth = auth
        self.allow_redirects = allow_redirects
        self.timeout = timeout
        self.close_client = close_client

    async def __aenter__(self) -> "Response":
        self.response = await self.client.send(
            request=self.request,
            auth=self.auth,
            allow_redirects=self.allow_redirects,
            timeout=self.timeout,
            stream=True,
        )
        return self.response

    async def __aexit__(
        self,
        exc_type: typing.Type[BaseException] = None,
        exc_value: BaseException = None,
        traceback: TracebackType = None,
    ) -> None:
        await self.response.aclose()
        if self.close_client:
            await self.client.aclose()


# For compatibility with 0.9.x.
Client = AsyncClient<|MERGE_RESOLUTION|>--- conflicted
+++ resolved
@@ -147,7 +147,6 @@
         self.trust_env = trust_env
         self.netrc = NetRCInfo()
 
-<<<<<<< HEAD
         self.dispatch = self.init_dispatch(
             verify=verify,
             cert=cert,
@@ -159,13 +158,11 @@
             trust_env=trust_env,
             uds=uds,
         )
-        self.proxies: typing.Dict[str, Dispatcher] = self.proxies_to_dispatchers(
-=======
+
         if proxies is None and trust_env:
             proxies = typing.cast(ProxiesTypes, get_environment_proxies())
 
-        self.proxies: typing.Dict[str, AsyncDispatcher] = _proxies_to_dispatchers(
->>>>>>> e1afbfa7
+        self.proxies: typing.Dict[str, AsyncDispatcher] = self.proxies_to_dispatchers(
             proxies,
             verify=verify,
             cert=cert,
@@ -181,12 +178,12 @@
         cert: CertTypes = None,
         http2: bool = False,
         pool_limits: PoolLimits = DEFAULT_POOL_LIMITS,
-        dispatch: Dispatcher = None,
+        dispatch: AsyncDispatcher = None,
         app: typing.Callable = None,
         backend: typing.Union[str, ConcurrencyBackend] = "auto",
         trust_env: bool = True,
         uds: str = None,
-    ) -> Dispatcher:
+    ) -> AsyncDispatcher:
         if dispatch is not None:
             return dispatch
 
@@ -212,7 +209,7 @@
         pool_limits: PoolLimits = DEFAULT_POOL_LIMITS,
         backend: typing.Union[str, ConcurrencyBackend] = "auto",
         trust_env: bool = True,
-    ) -> Dispatcher:
+    ) -> AsyncDispatcher:
         return HTTPProxy(
             proxy_url=proxy.url,
             proxy_headers=proxy.headers,
@@ -234,7 +231,7 @@
         pool_limits: PoolLimits,
         backend: typing.Union[str, ConcurrencyBackend],
         trust_env: bool,
-    ) -> typing.Dict[str, Dispatcher]:
+    ) -> typing.Dict[str, AsyncDispatcher]:
         if proxies is None:
             return {}
         elif isinstance(proxies, (str, URL, Proxy)):
@@ -250,13 +247,13 @@
                     http2=http2,
                 )
             }
-        elif isinstance(proxies, Dispatcher):  # pragma: nocover
+        elif isinstance(proxies, AsyncDispatcher):  # pragma: nocover
             return {"all": proxies}
             # We're supporting this style for now, but we'll want to deprecate it.
             #
             # raise RuntimeError(
-            #     "Passing a Dispatcher instance to 'proxies=' is no longer supported. "
-            #     "Use `httpx.Proxy() instead.`"
+            #     "Passing a AsyncDispatcher instance to 'proxies=' is no longer
+            #     supported. Use `httpx.Proxy() instead.`"
             # )
         else:
             new_proxies = {}
@@ -272,14 +269,14 @@
                         trust_env=trust_env,
                         http2=http2,
                     )
-                elif isinstance(value, Dispatcher):  # pragma: nocover
+                elif isinstance(value, AsyncDispatcher):  # pragma: nocover
                     new_proxies[str(key)] = value
                     # We're supporting this style for now, but we'll want to
                     # deprecate it.
                     #
                     # raise RuntimeError(
-                    #     "Passing a Dispatcher instance to 'proxies=' is no longer "
-                    #     "supported. Use `httpx.Proxy() instead.`"
+                    #     "Passing a AsyncDispatcher instance to 'proxies=' is "
+                    #     "no longer supported. Use `httpx.Proxy() instead.`"
                     # )
             return new_proxies
 
@@ -549,9 +546,9 @@
 
         return request.stream
 
-    def dispatcher_for_url(self, url: URL) -> Dispatcher:
-        """
-        Returns the Dispatcher instance that should be used for a given URL.
+    def dispatcher_for_url(self, url: URL) -> AsyncDispatcher:
+        """
+        Returns the AsyncDispatcher instance that should be used for a given URL.
         This will either be the standard connection pool, or a proxy.
         """
         if self.proxies:
@@ -758,33 +755,6 @@
 
         return response
 
-<<<<<<< HEAD
-=======
-    def dispatcher_for_url(self, url: URL) -> AsyncDispatcher:
-        """
-        Returns the AsyncDispatcher instance that should be used for a given URL.
-        This will either be the standard connection pool, or a proxy.
-        """
-        if self.proxies:
-            is_default_port = (url.scheme == "http" and url.port == 80) or (
-                url.scheme == "https" and url.port == 443
-            )
-            hostname = f"{url.host}:{url.port}"
-            proxy_keys = (
-                f"{url.scheme}://{hostname}",
-                f"{url.scheme}://{url.host}" if is_default_port else None,
-                f"all://{hostname}",
-                f"all://{url.host}" if is_default_port else None,
-                url.scheme,
-                "all",
-            )
-            for proxy_key in proxy_keys:
-                if proxy_key and proxy_key in self.proxies:
-                    return self.proxies[proxy_key]
-
-        return self.dispatch
-
->>>>>>> e1afbfa7
     async def get(
         self,
         url: URLTypes,
@@ -1028,49 +998,6 @@
         await self.aclose()
 
 
-<<<<<<< HEAD
-=======
-def _proxies_to_dispatchers(
-    proxies: typing.Optional[ProxiesTypes],
-    verify: VerifyTypes,
-    cert: typing.Optional[CertTypes],
-    http2: bool,
-    pool_limits: PoolLimits,
-    backend: typing.Union[str, ConcurrencyBackend],
-    trust_env: bool,
-) -> typing.Dict[str, AsyncDispatcher]:
-    def _proxy_from_url(url: URLTypes) -> AsyncDispatcher:
-        nonlocal verify, cert, http2, pool_limits, backend, trust_env
-        url = URL(url)
-        if url.scheme in ("http", "https"):
-            return HTTPProxy(
-                url,
-                verify=verify,
-                cert=cert,
-                pool_limits=pool_limits,
-                backend=backend,
-                trust_env=trust_env,
-                http2=http2,
-            )
-        raise ValueError(f"Unknown proxy for {url!r}")
-
-    if proxies is None:
-        return {}
-    elif isinstance(proxies, (str, URL)):
-        return {"all": _proxy_from_url(proxies)}
-    elif isinstance(proxies, AsyncDispatcher):
-        return {"all": proxies}
-    else:
-        new_proxies = {}
-        for key, dispatcher_or_url in proxies.items():
-            if isinstance(dispatcher_or_url, (str, URL)):
-                new_proxies[str(key)] = _proxy_from_url(dispatcher_or_url)
-            else:
-                new_proxies[str(key)] = dispatcher_or_url
-        return new_proxies
-
-
->>>>>>> e1afbfa7
 class StreamContextManager:
     def __init__(
         self,
