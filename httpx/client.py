--- conflicted
+++ resolved
@@ -223,7 +223,6 @@
         timeout: typing.Union[TimeoutTypes, UnsetType] = UNSET,
         trust_env: bool = None,
     ) -> Response:
-<<<<<<< HEAD
         if cert is not None:
             warnings.warn(
                 "Passing a 'cert' argument when making a request on a client "
@@ -241,12 +240,11 @@
                 "Passing a 'trust_env' argument when making a request on a client "
                 "is due to be deprecated. Instantiate a new client instead, "
                 "passing any 'trust_env' argument to the client itself."
-=======
+            )
         if stream:
             warnings.warn(
                 "The 'stream=True' argument is due to be deprecated. "
                 "Use 'async with client.stream(method, url, ...) as response' instead."
->>>>>>> c38fd68e
             )
 
         request = self.build_request(
