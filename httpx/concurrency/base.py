--- conflicted
+++ resolved
@@ -99,14 +99,10 @@
     ) -> BaseSocketStream:
         raise NotImplementedError()  # pragma: no cover
 
-<<<<<<< HEAD
     def time(self) -> float:
         raise NotImplementedError()  # pragma: no cover
 
-    def get_semaphore(self, limits: PoolLimits) -> BasePoolSemaphore:
-=======
     def get_semaphore(self, max_value: int) -> BasePoolSemaphore:
->>>>>>> 869714fb
         raise NotImplementedError()  # pragma: no cover
 
     async def run_in_threadpool(
