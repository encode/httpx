--- conflicted
+++ resolved
@@ -156,16 +156,11 @@
             functools.partial(coroutine, **kwargs) if kwargs else coroutine, *args
         )
 
-<<<<<<< HEAD
     def time(self) -> float:
-        return trio.current_time()
+        raise NotImplementedError()  # pragma: no cover
 
-    def get_semaphore(self, limits: PoolLimits) -> BasePoolSemaphore:
-        return PoolSemaphore(limits)
-=======
     def get_semaphore(self, max_value: int) -> BasePoolSemaphore:
         return PoolSemaphore(max_value)
->>>>>>> 869714fb
 
     def create_event(self) -> BaseEvent:
         return Event()
