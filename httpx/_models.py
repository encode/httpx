from __future__ import annotations

import codecs
import datetime
import email.message
import json as jsonlib
import re
import typing
import urllib.request
from collections.abc import Mapping
from http.cookiejar import Cookie, CookieJar

from ._content import ByteStream, UnattachedStream, encode_request, encode_response
from ._decoders import (
    SUPPORTED_DECODERS,
    ByteChunker,
    ContentDecoder,
    IdentityDecoder,
    LineDecoder,
    MultiDecoder,
    TextChunker,
    TextDecoder,
)
from ._exceptions import (
    CookieConflict,
    HTTPStatusError,
    RequestNotRead,
    ResponseNotRead,
    StreamClosed,
    StreamConsumed,
    request_context,
)
from ._multipart import get_multipart_boundary_from_content_type
from ._status_codes import codes
from ._types import (
    AsyncByteStream,
    CookieTypes,
    HeaderTypes,
    QueryParamTypes,
    RequestContent,
    RequestData,
    RequestExtensions,
    RequestFiles,
    ResponseContent,
    ResponseExtensions,
    SyncByteStream,
)
from ._urls import URL
from ._utils import to_bytes_or_str, to_str

__all__ = ["Cookies", "Headers", "Request", "Response"]

SENSITIVE_HEADERS = {"authorization", "proxy-authorization"}


def _is_known_encoding(encoding: str) -> bool:
    """
    Return `True` if `encoding` is a known codec.
    """
    try:
        codecs.lookup(encoding)
    except LookupError:
        return False
    return True


def _normalize_header_key(
    key: str | bytes,
    encoding: str | None = None,
    header_name: str | bytes | None = None,
) -> bytes:
    """
    Coerce str/bytes into a strictly byte-wise HTTP header key.
    """
    if isinstance(key, bytes):
        return key
    try:
        return key.encode(encoding or "ascii")
    except UnicodeEncodeError as exc:
<<<<<<< HEAD
        if header_name:
            name_str = (
                header_name
                if isinstance(header_name, str)
                else header_name.decode("ascii", errors="replace")
            )
            header_info = f" '{name_str}'"
        else:
            header_info = ""
=======
        header_info = f" '{header_name}'" if header_name else ""
>>>>>>> e5e4a3e5
        raise UnicodeEncodeError(
            exc.encoding,
            exc.object,
            exc.start,
            exc.end,
            f"Header name{header_info} contains non-ASCII characters",
        ) from exc


def _normalize_header_value(
    value: str | bytes,
    encoding: str | None = None,
    header_name: str | bytes | None = None,
) -> bytes:
    """
    Coerce str/bytes into a strictly byte-wise HTTP header value.
    """
    if isinstance(value, bytes):
        return value
    if not isinstance(value, str):
        raise TypeError(f"Header value must be str or bytes, not {type(value)}")
    try:
        return value.encode(encoding or "ascii")
    except UnicodeEncodeError as exc:
<<<<<<< HEAD
        if header_name:
            name_str = (
                header_name
                if isinstance(header_name, str)
                else header_name.decode("ascii", errors="replace")
            )
            header_info = f" '{name_str}'"
        else:
            header_info = ""
=======
        header_info = f" '{header_name}'" if header_name else ""
>>>>>>> e5e4a3e5
        raise UnicodeEncodeError(
            exc.encoding,
            exc.object,
            exc.start,
            exc.end,
            f"Header{header_info} value contains non-ASCII characters",
        ) from exc


def _parse_content_type_charset(content_type: str) -> str | None:
    # We used to use `cgi.parse_header()` here, but `cgi` became a dead battery.
    # See: https://peps.python.org/pep-0594/#cgi
    msg = email.message.Message()
    msg["content-type"] = content_type
    return msg.get_content_charset(failobj=None)


def _parse_header_links(value: str) -> list[dict[str, str]]:
    """
    Returns a list of parsed link headers, for more info see:
    https://developer.mozilla.org/en-US/docs/Web/HTTP/Headers/Link
    The generic syntax of those is:
    Link: < uri-reference >; param1=value1; param2="value2"
    So for instance:
    Link; '<http:/.../front.jpeg>; type="image/jpeg",<http://.../back.jpeg>;'
    would return
        [
            {"url": "http:/.../front.jpeg", "type": "image/jpeg"},
            {"url": "http://.../back.jpeg"},
        ]
    :param value: HTTP Link entity-header field
    :return: list of parsed link headers
    """
    links: list[dict[str, str]] = []
    replace_chars = " '\""
    value = value.strip(replace_chars)
    if not value:
        return links
    for val in re.split(", *<", value):
        try:
            url, params = val.split(";", 1)
        except ValueError:
            url, params = val, ""
        link = {"url": url.strip("<> '\"")}
        for param in params.split(";"):
            try:
                key, value = param.split("=")
            except ValueError:
                break
            link[key.strip(replace_chars)] = value.strip(replace_chars)
        links.append(link)
    return links


def _obfuscate_sensitive_headers(
    items: typing.Iterable[tuple[typing.AnyStr, typing.AnyStr]],
) -> typing.Iterator[tuple[typing.AnyStr, typing.AnyStr]]:
    for k, v in items:
        if to_str(k.lower()) in SENSITIVE_HEADERS:
            v = to_bytes_or_str("[secure]", match_type_of=v)
        yield k, v


class Headers(typing.MutableMapping[str, str]):
    """
    HTTP headers, as a case-insensitive multi-dict.
    """

    def __init__(
        self,
        headers: HeaderTypes | None = None,
        encoding: str | None = None,
    ) -> None:
        self._list = []  # type: typing.List[typing.Tuple[bytes, bytes, bytes]]

        if isinstance(headers, Headers):
            self._list = list(headers._list)
        elif isinstance(headers, Mapping):
            for k, v in headers.items():
                bytes_key = _normalize_header_key(k, encoding, header_name=k)
                bytes_value = _normalize_header_value(v, encoding, header_name=k)
                self._list.append((bytes_key, bytes_key.lower(), bytes_value))
        elif headers is not None:
            for k, v in headers:
                bytes_key = _normalize_header_key(k, encoding, header_name=k)
                bytes_value = _normalize_header_value(v, encoding, header_name=k)
                self._list.append((bytes_key, bytes_key.lower(), bytes_value))

        self._encoding = encoding

    @property
    def encoding(self) -> str:
        """
        Header encoding is mandated as ascii, but we allow fallbacks to utf-8
        or iso-8859-1.
        """
        if self._encoding is None:
            for encoding in ["ascii", "utf-8"]:
                for key, value in self.raw:
                    try:
                        key.decode(encoding)
                        value.decode(encoding)
                    except UnicodeDecodeError:
                        break
                else:
                    # The else block runs if 'break' did not occur, meaning
                    # all values fitted the encoding.
                    self._encoding = encoding
                    break
            else:
                # The ISO-8859-1 encoding covers all 256 code points in a byte,
                # so will never raise decode errors.
                self._encoding = "iso-8859-1"
        return self._encoding

    @encoding.setter
    def encoding(self, value: str) -> None:
        self._encoding = value

    @property
    def raw(self) -> list[tuple[bytes, bytes]]:
        """
        Returns a list of the raw header items, as byte pairs.
        """
        return [(raw_key, value) for raw_key, _, value in self._list]

    def keys(self) -> typing.KeysView[str]:
        return {key.decode(self.encoding): None for _, key, value in self._list}.keys()

    def values(self) -> typing.ValuesView[str]:
        values_dict: dict[str, str] = {}
        for _, key, value in self._list:
            str_key = key.decode(self.encoding)
            str_value = value.decode(self.encoding)
            if str_key in values_dict:
                values_dict[str_key] += f", {str_value}"
            else:
                values_dict[str_key] = str_value
        return values_dict.values()

    def items(self) -> typing.ItemsView[str, str]:
        """
        Return `(key, value)` items of headers. Concatenate headers
        into a single comma separated value when a key occurs multiple times.
        """
        values_dict: dict[str, str] = {}
        for _, key, value in self._list:
            str_key = key.decode(self.encoding)
            str_value = value.decode(self.encoding)
            if str_key in values_dict:
                values_dict[str_key] += f", {str_value}"
            else:
                values_dict[str_key] = str_value
        return values_dict.items()

    def multi_items(self) -> list[tuple[str, str]]:
        """
        Return a list of `(key, value)` pairs of headers. Allow multiple
        occurrences of the same key without concatenating into a single
        comma separated value.
        """
        return [
            (key.decode(self.encoding), value.decode(self.encoding))
            for _, key, value in self._list
        ]

    def get(self, key: str, default: typing.Any = None) -> typing.Any:
        """
        Return a header value. If multiple occurrences of the header occur
        then concatenate them together with commas.
        """
        try:
            return self[key]
        except KeyError:
            return default

    def get_list(self, key: str, split_commas: bool = False) -> list[str]:
        """
        Return a list of all header values for a given key.
        If `split_commas=True` is passed, then any comma separated header
        values are split into multiple return strings.
        """
        get_header_key = key.lower().encode(self.encoding)

        values = [
            item_value.decode(self.encoding)
            for _, item_key, item_value in self._list
            if item_key.lower() == get_header_key
        ]

        if not split_commas:
            return values

        split_values = []
        for value in values:
            split_values.extend([item.strip() for item in value.split(",")])
        return split_values

    def update(self, headers: HeaderTypes | None = None) -> None:  # type: ignore
        headers = Headers(headers)
        for key in headers.keys():
            if key in self:
                self.pop(key)
        self._list.extend(headers._list)

    def copy(self) -> Headers:
        return Headers(self, encoding=self.encoding)

    def __getitem__(self, key: str) -> str:
        """
        Return a single header value.

        If there are multiple headers with the same key, then we concatenate
        them with commas. See: https://tools.ietf.org/html/rfc7230#section-3.2.2
        """
        normalized_key = key.lower().encode(self.encoding)

        items = [
            header_value.decode(self.encoding)
            for _, header_key, header_value in self._list
            if header_key == normalized_key
        ]

        if items:
            return ", ".join(items)

        raise KeyError(key)

    def __setitem__(self, key: str, value: str) -> None:
        """
        Set the header `key` to `value`, removing any duplicate entries.
        Retains insertion order.
        """
        set_key = key.encode(self._encoding or "utf-8")
        set_value = value.encode(self._encoding or "utf-8")
        lookup_key = set_key.lower()

        found_indexes = [
            idx
            for idx, (_, item_key, _) in enumerate(self._list)
            if item_key == lookup_key
        ]

        for idx in reversed(found_indexes[1:]):
            del self._list[idx]

        if found_indexes:
            idx = found_indexes[0]
            self._list[idx] = (set_key, lookup_key, set_value)
        else:
            self._list.append((set_key, lookup_key, set_value))

    def __delitem__(self, key: str) -> None:
        """
        Remove the header `key`.
        """
        del_key = key.lower().encode(self.encoding)

        pop_indexes = [
            idx
            for idx, (_, item_key, _) in enumerate(self._list)
            if item_key.lower() == del_key
        ]

        if not pop_indexes:
            raise KeyError(key)

        for idx in reversed(pop_indexes):
            del self._list[idx]

    def __contains__(self, key: typing.Any) -> bool:
        header_key = key.lower().encode(self.encoding)
        return header_key in [key for _, key, _ in self._list]

    def __iter__(self) -> typing.Iterator[typing.Any]:
        return iter(self.keys())

    def __len__(self) -> int:
        return len(self._list)

    def __eq__(self, other: typing.Any) -> bool:
        try:
            other_headers = Headers(other)
        except ValueError:
            return False

        self_list = [(key, value) for _, key, value in self._list]
        other_list = [(key, value) for _, key, value in other_headers._list]
        return sorted(self_list) == sorted(other_list)

    def __repr__(self) -> str:
        class_name = self.__class__.__name__

        encoding_str = ""
        if self.encoding != "ascii":
            encoding_str = f", encoding={self.encoding!r}"

        as_list = list(_obfuscate_sensitive_headers(self.multi_items()))
        as_dict = dict(as_list)

        no_duplicate_keys = len(as_dict) == len(as_list)
        if no_duplicate_keys:
            return f"{class_name}({as_dict!r}{encoding_str})"
        return f"{class_name}({as_list!r}{encoding_str})"


class Request:
    def __init__(
        self,
        method: str,
        url: URL | str,
        *,
        params: QueryParamTypes | None = None,
        headers: HeaderTypes | None = None,
        cookies: CookieTypes | None = None,
        content: RequestContent | None = None,
        data: RequestData | None = None,
        files: RequestFiles | None = None,
        json: typing.Any | None = None,
        stream: SyncByteStream | AsyncByteStream | None = None,
        extensions: RequestExtensions | None = None,
    ) -> None:
        self.method = method.upper()
        self.url = URL(url) if params is None else URL(url, params=params)
        self.headers = Headers(headers)
        self.extensions = {} if extensions is None else dict(extensions)

        if cookies:
            Cookies(cookies).set_cookie_header(self)

        if stream is None:
            content_type: str | None = self.headers.get("content-type")
            headers, stream = encode_request(
                content=content,
                data=data,
                files=files,
                json=json,
                boundary=get_multipart_boundary_from_content_type(
                    content_type=content_type.encode(self.headers.encoding)
                    if content_type
                    else None
                ),
            )
            self._prepare(headers)
            self.stream = stream
            # Load the request body, except for streaming content.
            if isinstance(stream, ByteStream):
                self.read()
        else:
            # There's an important distinction between `Request(content=...)`,
            # and `Request(stream=...)`.
            #
            # Using `content=...` implies automatically populated `Host` and content
            # headers, of either `Content-Length: ...` or `Transfer-Encoding: chunked`.
            #
            # Using `stream=...` will not automatically include *any*
            # auto-populated headers.
            #
            # As an end-user you don't really need `stream=...`. It's only
            # useful when:
            #
            # * Preserving the request stream when copying requests, eg for redirects.
            # * Creating request instances on the *server-side* of the transport API.
            self.stream = stream

    def _prepare(self, default_headers: dict[str, str]) -> None:
        for key, value in default_headers.items():
            # Ignore Transfer-Encoding if the Content-Length has been set explicitly.
            if key.lower() == "transfer-encoding" and "Content-Length" in self.headers:
                continue
            self.headers.setdefault(key, value)

        auto_headers: list[tuple[bytes, bytes]] = []

        has_host = "Host" in self.headers
        has_content_length = (
            "Content-Length" in self.headers or "Transfer-Encoding" in self.headers
        )

        if not has_host and self.url.host:
            auto_headers.append((b"Host", self.url.netloc))
        if not has_content_length and self.method in ("POST", "PUT", "PATCH"):
            auto_headers.append((b"Content-Length", b"0"))

        self.headers = Headers(auto_headers + self.headers.raw)

    @property
    def content(self) -> bytes:
        if not hasattr(self, "_content"):
            raise RequestNotRead()
        return self._content

    def read(self) -> bytes:
        """
        Read and return the request content.
        """
        if not hasattr(self, "_content"):
            assert isinstance(self.stream, typing.Iterable)
            self._content = b"".join(self.stream)
            if not isinstance(self.stream, ByteStream):
                # If a streaming request has been read entirely into memory, then
                # we can replace the stream with a raw bytes implementation,
                # to ensure that any non-replayable streams can still be used.
                self.stream = ByteStream(self._content)
        return self._content

    async def aread(self) -> bytes:
        """
        Read and return the request content.
        """
        if not hasattr(self, "_content"):
            assert isinstance(self.stream, typing.AsyncIterable)
            self._content = b"".join([part async for part in self.stream])
            if not isinstance(self.stream, ByteStream):
                # If a streaming request has been read entirely into memory, then
                # we can replace the stream with a raw bytes implementation,
                # to ensure that any non-replayable streams can still be used.
                self.stream = ByteStream(self._content)
        return self._content

    def __repr__(self) -> str:
        class_name = self.__class__.__name__
        url = str(self.url)
        return f"<{class_name}({self.method!r}, {url!r})>"

    def __getstate__(self) -> dict[str, typing.Any]:
        return {
            name: value
            for name, value in self.__dict__.items()
            if name not in ["extensions", "stream"]
        }

    def __setstate__(self, state: dict[str, typing.Any]) -> None:
        for name, value in state.items():
            setattr(self, name, value)
        self.extensions = {}
        self.stream = UnattachedStream()


class Response:
    def __init__(
        self,
        status_code: int,
        *,
        headers: HeaderTypes | None = None,
        content: ResponseContent | None = None,
        text: str | None = None,
        html: str | None = None,
        json: typing.Any = None,
        stream: SyncByteStream | AsyncByteStream | None = None,
        request: Request | None = None,
        extensions: ResponseExtensions | None = None,
        history: list[Response] | None = None,
        default_encoding: str | typing.Callable[[bytes], str] = "utf-8",
    ) -> None:
        self.status_code = status_code
        self.headers = Headers(headers)

        self._request: Request | None = request

        # When follow_redirects=False and a redirect is received,
        # the client will set `response.next_request`.
        self.next_request: Request | None = None

        self.extensions = {} if extensions is None else dict(extensions)
        self.history = [] if history is None else list(history)

        self.is_closed = False
        self.is_stream_consumed = False

        self.default_encoding = default_encoding

        if stream is None:
            headers, stream = encode_response(content, text, html, json)
            self._prepare(headers)
            self.stream = stream
            if isinstance(stream, ByteStream):
                # Load the response body, except for streaming content.
                self.read()
        else:
            # There's an important distinction between `Response(content=...)`,
            # and `Response(stream=...)`.
            #
            # Using `content=...` implies automatically populated content headers,
            # of either `Content-Length: ...` or `Transfer-Encoding: chunked`.
            #
            # Using `stream=...` will not automatically include any content headers.
            #
            # As an end-user you don't really need `stream=...`. It's only
            # useful when creating response instances having received a stream
            # from the transport API.
            self.stream = stream

        self._num_bytes_downloaded = 0

    def _prepare(self, default_headers: dict[str, str]) -> None:
        for key, value in default_headers.items():
            # Ignore Transfer-Encoding if the Content-Length has been set explicitly.
            if key.lower() == "transfer-encoding" and "content-length" in self.headers:
                continue
            self.headers.setdefault(key, value)

    @property
    def elapsed(self) -> datetime.timedelta:
        """
        Returns the time taken for the complete request/response
        cycle to complete.
        """
        if not hasattr(self, "_elapsed"):
            raise RuntimeError(
                "'.elapsed' may only be accessed after the response "
                "has been read or closed."
            )
        return self._elapsed

    @elapsed.setter
    def elapsed(self, elapsed: datetime.timedelta) -> None:
        self._elapsed = elapsed

    @property
    def request(self) -> Request:
        """
        Returns the request instance associated to the current response.
        """
        if self._request is None:
            raise RuntimeError(
                "The request instance has not been set on this response."
            )
        return self._request

    @request.setter
    def request(self, value: Request) -> None:
        self._request = value

    @property
    def http_version(self) -> str:
        try:
            http_version: bytes = self.extensions["http_version"]
        except KeyError:
            return "HTTP/1.1"
        else:
            return http_version.decode("ascii", errors="ignore")

    @property
    def reason_phrase(self) -> str:
        try:
            reason_phrase: bytes = self.extensions["reason_phrase"]
        except KeyError:
            return codes.get_reason_phrase(self.status_code)
        else:
            return reason_phrase.decode("ascii", errors="ignore")

    @property
    def url(self) -> URL:
        """
        Returns the URL for which the request was made.
        """
        return self.request.url

    @property
    def content(self) -> bytes:
        if not hasattr(self, "_content"):
            raise ResponseNotRead()
        return self._content

    @property
    def text(self) -> str:
        if not hasattr(self, "_text"):
            content = self.content
            if not content:
                self._text = ""
            else:
                decoder = TextDecoder(encoding=self.encoding or "utf-8")
                self._text = "".join([decoder.decode(self.content), decoder.flush()])
        return self._text

    @property
    def encoding(self) -> str | None:
        """
        Return an encoding to use for decoding the byte content into text.
        The priority for determining this is given by...

        * `.encoding = <>` has been set explicitly.
        * The encoding as specified by the charset parameter in the Content-Type header.
        * The encoding as determined by `default_encoding`, which may either be
          a string like "utf-8" indicating the encoding to use, or may be a callable
          which enables charset autodetection.
        """
        if not hasattr(self, "_encoding"):
            encoding = self.charset_encoding
            if encoding is None or not _is_known_encoding(encoding):
                if isinstance(self.default_encoding, str):
                    encoding = self.default_encoding
                elif hasattr(self, "_content"):
                    encoding = self.default_encoding(self._content)
            self._encoding = encoding or "utf-8"
        return self._encoding

    @encoding.setter
    def encoding(self, value: str) -> None:
        """
        Set the encoding to use for decoding the byte content into text.

        If the `text` attribute has been accessed, attempting to set the
        encoding will throw a ValueError.
        """
        if hasattr(self, "_text"):
            raise ValueError(
                "Setting encoding after `text` has been accessed is not allowed."
            )
        self._encoding = value

    @property
    def charset_encoding(self) -> str | None:
        """
        Return the encoding, as specified by the Content-Type header.
        """
        content_type = self.headers.get("Content-Type")
        if content_type is None:
            return None

        return _parse_content_type_charset(content_type)

    def _get_content_decoder(self) -> ContentDecoder:
        """
        Returns a decoder instance which can be used to decode the raw byte
        content, depending on the Content-Encoding used in the response.
        """
        if not hasattr(self, "_decoder"):
            decoders: list[ContentDecoder] = []
            values = self.headers.get_list("content-encoding", split_commas=True)
            for value in values:
                value = value.strip().lower()
                try:
                    decoder_cls = SUPPORTED_DECODERS[value]
                    decoders.append(decoder_cls())
                except KeyError:
                    continue

            if len(decoders) == 1:
                self._decoder = decoders[0]
            elif len(decoders) > 1:
                self._decoder = MultiDecoder(children=decoders)
            else:
                self._decoder = IdentityDecoder()

        return self._decoder

    @property
    def is_informational(self) -> bool:
        """
        A property which is `True` for 1xx status codes, `False` otherwise.
        """
        return codes.is_informational(self.status_code)

    @property
    def is_success(self) -> bool:
        """
        A property which is `True` for 2xx status codes, `False` otherwise.
        """
        return codes.is_success(self.status_code)

    @property
    def is_redirect(self) -> bool:
        """
        A property which is `True` for 3xx status codes, `False` otherwise.

        Note that not all responses with a 3xx status code indicate a URL redirect.

        Use `response.has_redirect_location` to determine responses with a properly
        formed URL redirection.
        """
        return codes.is_redirect(self.status_code)

    @property
    def is_client_error(self) -> bool:
        """
        A property which is `True` for 4xx status codes, `False` otherwise.
        """
        return codes.is_client_error(self.status_code)

    @property
    def is_server_error(self) -> bool:
        """
        A property which is `True` for 5xx status codes, `False` otherwise.
        """
        return codes.is_server_error(self.status_code)

    @property
    def is_error(self) -> bool:
        """
        A property which is `True` for 4xx and 5xx status codes, `False` otherwise.
        """
        return codes.is_error(self.status_code)

    @property
    def has_redirect_location(self) -> bool:
        """
        Returns True for 3xx responses with a properly formed URL redirection,
        `False` otherwise.
        """
        return (
            self.status_code
            in (
                # 301 (Cacheable redirect. Method may change to GET.)
                codes.MOVED_PERMANENTLY,
                # 302 (Uncacheable redirect. Method may change to GET.)
                codes.FOUND,
                # 303 (Client should make a GET or HEAD request.)
                codes.SEE_OTHER,
                # 307 (Equiv. 302, but retain method)
                codes.TEMPORARY_REDIRECT,
                # 308 (Equiv. 301, but retain method)
                codes.PERMANENT_REDIRECT,
            )
            and "Location" in self.headers
        )

    def raise_for_status(self) -> Response:
        """
        Raise the `HTTPStatusError` if one occurred.
        """
        request = self._request
        if request is None:
            raise RuntimeError(
                "Cannot call `raise_for_status` as the request "
                "instance has not been set on this response."
            )

        if self.is_success:
            return self

        if self.has_redirect_location:
            message = (
                "{error_type} '{0.status_code} {0.reason_phrase}' for url '{0.url}'\n"
                "Redirect location: '{0.headers[location]}'\n"
                "For more information check: https://developer.mozilla.org/en-US/docs/Web/HTTP/Status/{0.status_code}"
            )
        else:
            message = (
                "{error_type} '{0.status_code} {0.reason_phrase}' for url '{0.url}'\n"
                "For more information check: https://developer.mozilla.org/en-US/docs/Web/HTTP/Status/{0.status_code}"
            )

        status_class = self.status_code // 100
        error_types = {
            1: "Informational response",
            3: "Redirect response",
            4: "Client error",
            5: "Server error",
        }
        error_type = error_types.get(status_class, "Invalid status code")
        message = message.format(self, error_type=error_type)
        raise HTTPStatusError(message, request=request, response=self)

    def json(self, **kwargs: typing.Any) -> typing.Any:
        return jsonlib.loads(self.content, **kwargs)

    @property
    def cookies(self) -> Cookies:
        if not hasattr(self, "_cookies"):
            self._cookies = Cookies()
            self._cookies.extract_cookies(self)
        return self._cookies

    @property
    def links(self) -> dict[str | None, dict[str, str]]:
        """
        Returns the parsed header links of the response, if any
        """
        header = self.headers.get("link")
        if header is None:
            return {}

        return {
            (link.get("rel") or link.get("url")): link
            for link in _parse_header_links(header)
        }

    @property
    def num_bytes_downloaded(self) -> int:
        return self._num_bytes_downloaded

    def __repr__(self) -> str:
        return f"<Response [{self.status_code} {self.reason_phrase}]>"

    def __getstate__(self) -> dict[str, typing.Any]:
        return {
            name: value
            for name, value in self.__dict__.items()
            if name not in ["extensions", "stream", "is_closed", "_decoder"]
        }

    def __setstate__(self, state: dict[str, typing.Any]) -> None:
        for name, value in state.items():
            setattr(self, name, value)
        self.is_closed = True
        self.extensions = {}
        self.stream = UnattachedStream()

    def read(self) -> bytes:
        """
        Read and return the response content.
        """
        if not hasattr(self, "_content"):
            self._content = b"".join(self.iter_bytes())
        return self._content

    def iter_bytes(self, chunk_size: int | None = None) -> typing.Iterator[bytes]:
        """
        A byte-iterator over the decoded response content.
        This allows us to handle gzip, deflate, brotli, and zstd encoded responses.
        """
        if hasattr(self, "_content"):
            chunk_size = len(self._content) if chunk_size is None else chunk_size
            for i in range(0, len(self._content), max(chunk_size, 1)):
                yield self._content[i : i + chunk_size]
        else:
            decoder = self._get_content_decoder()
            chunker = ByteChunker(chunk_size=chunk_size)
            with request_context(request=self._request):
                for raw_bytes in self.iter_raw():
                    decoded = decoder.decode(raw_bytes)
                    for chunk in chunker.decode(decoded):
                        yield chunk
                decoded = decoder.flush()
                for chunk in chunker.decode(decoded):
                    yield chunk  # pragma: no cover
                for chunk in chunker.flush():
                    yield chunk

    def iter_text(self, chunk_size: int | None = None) -> typing.Iterator[str]:
        """
        A str-iterator over the decoded response content
        that handles both gzip, deflate, etc but also detects the content's
        string encoding.
        """
        decoder = TextDecoder(encoding=self.encoding or "utf-8")
        chunker = TextChunker(chunk_size=chunk_size)
        with request_context(request=self._request):
            for byte_content in self.iter_bytes():
                text_content = decoder.decode(byte_content)
                for chunk in chunker.decode(text_content):
                    yield chunk
            text_content = decoder.flush()
            for chunk in chunker.decode(text_content):
                yield chunk  # pragma: no cover
            for chunk in chunker.flush():
                yield chunk

    def iter_lines(self) -> typing.Iterator[str]:
        decoder = LineDecoder()
        with request_context(request=self._request):
            for text in self.iter_text():
                for line in decoder.decode(text):
                    yield line
            for line in decoder.flush():
                yield line

    def iter_raw(self, chunk_size: int | None = None) -> typing.Iterator[bytes]:
        """
        A byte-iterator over the raw response content.
        """
        if self.is_stream_consumed:
            raise StreamConsumed()
        if self.is_closed:
            raise StreamClosed()
        if not isinstance(self.stream, SyncByteStream):
            raise RuntimeError("Attempted to call a sync iterator on an async stream.")

        self.is_stream_consumed = True
        self._num_bytes_downloaded = 0
        chunker = ByteChunker(chunk_size=chunk_size)

        with request_context(request=self._request):
            for raw_stream_bytes in self.stream:
                self._num_bytes_downloaded += len(raw_stream_bytes)
                for chunk in chunker.decode(raw_stream_bytes):
                    yield chunk

        for chunk in chunker.flush():
            yield chunk

        self.close()

    def close(self) -> None:
        """
        Close the response and release the connection.
        Automatically called if the response body is read to completion.
        """
        if not isinstance(self.stream, SyncByteStream):
            raise RuntimeError("Attempted to call a sync close on an async stream.")

        if not self.is_closed:
            self.is_closed = True
            with request_context(request=self._request):
                self.stream.close()

    async def aread(self) -> bytes:
        """
        Read and return the response content.
        """
        if not hasattr(self, "_content"):
            self._content = b"".join([part async for part in self.aiter_bytes()])
        return self._content

    async def aiter_bytes(
        self, chunk_size: int | None = None
    ) -> typing.AsyncIterator[bytes]:
        """
        A byte-iterator over the decoded response content.
        This allows us to handle gzip, deflate, brotli, and zstd encoded responses.
        """
        if hasattr(self, "_content"):
            chunk_size = len(self._content) if chunk_size is None else chunk_size
            for i in range(0, len(self._content), max(chunk_size, 1)):
                yield self._content[i : i + chunk_size]
        else:
            decoder = self._get_content_decoder()
            chunker = ByteChunker(chunk_size=chunk_size)
            with request_context(request=self._request):
                async for raw_bytes in self.aiter_raw():
                    decoded = decoder.decode(raw_bytes)
                    for chunk in chunker.decode(decoded):
                        yield chunk
                decoded = decoder.flush()
                for chunk in chunker.decode(decoded):
                    yield chunk  # pragma: no cover
                for chunk in chunker.flush():
                    yield chunk

    async def aiter_text(
        self, chunk_size: int | None = None
    ) -> typing.AsyncIterator[str]:
        """
        A str-iterator over the decoded response content
        that handles both gzip, deflate, etc but also detects the content's
        string encoding.
        """
        decoder = TextDecoder(encoding=self.encoding or "utf-8")
        chunker = TextChunker(chunk_size=chunk_size)
        with request_context(request=self._request):
            async for byte_content in self.aiter_bytes():
                text_content = decoder.decode(byte_content)
                for chunk in chunker.decode(text_content):
                    yield chunk
            text_content = decoder.flush()
            for chunk in chunker.decode(text_content):
                yield chunk  # pragma: no cover
            for chunk in chunker.flush():
                yield chunk

    async def aiter_lines(self) -> typing.AsyncIterator[str]:
        decoder = LineDecoder()
        with request_context(request=self._request):
            async for text in self.aiter_text():
                for line in decoder.decode(text):
                    yield line
            for line in decoder.flush():
                yield line

    async def aiter_raw(
        self, chunk_size: int | None = None
    ) -> typing.AsyncIterator[bytes]:
        """
        A byte-iterator over the raw response content.
        """
        if self.is_stream_consumed:
            raise StreamConsumed()
        if self.is_closed:
            raise StreamClosed()
        if not isinstance(self.stream, AsyncByteStream):
            raise RuntimeError("Attempted to call an async iterator on a sync stream.")

        self.is_stream_consumed = True
        self._num_bytes_downloaded = 0
        chunker = ByteChunker(chunk_size=chunk_size)

        with request_context(request=self._request):
            async for raw_stream_bytes in self.stream:
                self._num_bytes_downloaded += len(raw_stream_bytes)
                for chunk in chunker.decode(raw_stream_bytes):
                    yield chunk

        for chunk in chunker.flush():
            yield chunk

        await self.aclose()

    async def aclose(self) -> None:
        """
        Close the response and release the connection.
        Automatically called if the response body is read to completion.
        """
        if not isinstance(self.stream, AsyncByteStream):
            raise RuntimeError("Attempted to call an async close on a sync stream.")

        if not self.is_closed:
            self.is_closed = True
            with request_context(request=self._request):
                await self.stream.aclose()


class Cookies(typing.MutableMapping[str, str]):
    """
    HTTP Cookies, as a mutable mapping.
    """

    def __init__(self, cookies: CookieTypes | None = None) -> None:
        if cookies is None or isinstance(cookies, dict):
            self.jar = CookieJar()
            if isinstance(cookies, dict):
                for key, value in cookies.items():
                    self.set(key, value)
        elif isinstance(cookies, list):
            self.jar = CookieJar()
            for key, value in cookies:
                self.set(key, value)
        elif isinstance(cookies, Cookies):
            self.jar = CookieJar()
            for cookie in cookies.jar:
                self.jar.set_cookie(cookie)
        else:
            self.jar = cookies

    def extract_cookies(self, response: Response) -> None:
        """
        Loads any cookies based on the response `Set-Cookie` headers.
        """
        urllib_response = self._CookieCompatResponse(response)
        urllib_request = self._CookieCompatRequest(response.request)

        self.jar.extract_cookies(urllib_response, urllib_request)  # type: ignore

    def set_cookie_header(self, request: Request) -> None:
        """
        Sets an appropriate 'Cookie:' HTTP header on the `Request`.
        """
        urllib_request = self._CookieCompatRequest(request)
        self.jar.add_cookie_header(urllib_request)

    def set(self, name: str, value: str, domain: str = "", path: str = "/") -> None:
        """
        Set a cookie value by name. May optionally include domain and path.
        """
        kwargs = {
            "version": 0,
            "name": name,
            "value": value,
            "port": None,
            "port_specified": False,
            "domain": domain,
            "domain_specified": bool(domain),
            "domain_initial_dot": domain.startswith("."),
            "path": path,
            "path_specified": bool(path),
            "secure": False,
            "expires": None,
            "discard": True,
            "comment": None,
            "comment_url": None,
            "rest": {"HttpOnly": None},
            "rfc2109": False,
        }
        cookie = Cookie(**kwargs)  # type: ignore
        self.jar.set_cookie(cookie)

    def get(  # type: ignore
        self,
        name: str,
        default: str | None = None,
        domain: str | None = None,
        path: str | None = None,
    ) -> str | None:
        """
        Get a cookie by name. May optionally include domain and path
        in order to specify exactly which cookie to retrieve.
        """
        value = None
        for cookie in self.jar:
            if cookie.name == name:
                if domain is None or cookie.domain == domain:
                    if path is None or cookie.path == path:
                        if value is not None:
                            message = f"Multiple cookies exist with name={name}"
                            raise CookieConflict(message)
                        value = cookie.value

        if value is None:
            return default
        return value

    def delete(
        self,
        name: str,
        domain: str | None = None,
        path: str | None = None,
    ) -> None:
        """
        Delete a cookie by name. May optionally include domain and path
        in order to specify exactly which cookie to delete.
        """
        if domain is not None and path is not None:
            return self.jar.clear(domain, path, name)

        remove = [
            cookie
            for cookie in self.jar
            if cookie.name == name
            and (domain is None or cookie.domain == domain)
            and (path is None or cookie.path == path)
        ]

        for cookie in remove:
            self.jar.clear(cookie.domain, cookie.path, cookie.name)

    def clear(self, domain: str | None = None, path: str | None = None) -> None:
        """
        Delete all cookies. Optionally include a domain and path in
        order to only delete a subset of all the cookies.
        """
        args = []
        if domain is not None:
            args.append(domain)
        if path is not None:
            assert domain is not None
            args.append(path)
        self.jar.clear(*args)

    def update(self, cookies: CookieTypes | None = None) -> None:  # type: ignore
        cookies = Cookies(cookies)
        for cookie in cookies.jar:
            self.jar.set_cookie(cookie)

    def __setitem__(self, name: str, value: str) -> None:
        return self.set(name, value)

    def __getitem__(self, name: str) -> str:
        value = self.get(name)
        if value is None:
            raise KeyError(name)
        return value

    def __delitem__(self, name: str) -> None:
        return self.delete(name)

    def __len__(self) -> int:
        return len(self.jar)

    def __iter__(self) -> typing.Iterator[str]:
        return (cookie.name for cookie in self.jar)

    def __bool__(self) -> bool:
        for _ in self.jar:
            return True
        return False

    def __repr__(self) -> str:
        cookies_repr = ", ".join(
            [
                f"<Cookie {cookie.name}={cookie.value} for {cookie.domain} />"
                for cookie in self.jar
            ]
        )

        return f"<Cookies[{cookies_repr}]>"

    class _CookieCompatRequest(urllib.request.Request):
        """
        Wraps a `Request` instance up in a compatibility interface suitable
        for use with `CookieJar` operations.
        """

        def __init__(self, request: Request) -> None:
            super().__init__(
                url=str(request.url),
                headers=dict(request.headers),
                method=request.method,
            )
            self.request = request

        def add_unredirected_header(self, key: str, value: str) -> None:
            super().add_unredirected_header(key, value)
            self.request.headers[key] = value

    class _CookieCompatResponse:
        """
        Wraps a `Request` instance up in a compatibility interface suitable
        for use with `CookieJar` operations.
        """

        def __init__(self, response: Response) -> None:
            self.response = response

        def info(self) -> email.message.Message:
            info = email.message.Message()
            for key, value in self.response.headers.multi_items():
                # Note that setting `info[key]` here is an "append" operation,
                # not a "replace" operation.
                # https://docs.python.org/3/library/email.compat32-message.html#email.message.Message.__setitem__
                info[key] = value
            return info<|MERGE_RESOLUTION|>--- conflicted
+++ resolved
@@ -67,7 +67,7 @@
 def _normalize_header_key(
     key: str | bytes,
     encoding: str | None = None,
-    header_name: str | bytes | None = None,
+    header_name: str | bytes = "",
 ) -> bytes:
     """
     Coerce str/bytes into a strictly byte-wise HTTP header key.
@@ -77,32 +77,28 @@
     try:
         return key.encode(encoding or "ascii")
     except UnicodeEncodeError as exc:
-<<<<<<< HEAD
         if header_name:
             name_str = (
                 header_name
                 if isinstance(header_name, str)
                 else header_name.decode("ascii", errors="replace")
             )
-            header_info = f" '{name_str}'"
+            msg = f"Header name '{name_str}' contains non-ASCII characters"
         else:
-            header_info = ""
-=======
-        header_info = f" '{header_name}'" if header_name else ""
->>>>>>> e5e4a3e5
+            msg = "Header name contains non-ASCII characters"
         raise UnicodeEncodeError(
             exc.encoding,
             exc.object,
             exc.start,
             exc.end,
-            f"Header name{header_info} contains non-ASCII characters",
+            msg,
         ) from exc
 
 
 def _normalize_header_value(
     value: str | bytes,
     encoding: str | None = None,
-    header_name: str | bytes | None = None,
+    header_name: str | bytes = "",
 ) -> bytes:
     """
     Coerce str/bytes into a strictly byte-wise HTTP header value.
@@ -114,25 +110,21 @@
     try:
         return value.encode(encoding or "ascii")
     except UnicodeEncodeError as exc:
-<<<<<<< HEAD
         if header_name:
             name_str = (
                 header_name
                 if isinstance(header_name, str)
                 else header_name.decode("ascii", errors="replace")
             )
-            header_info = f" '{name_str}'"
+            msg = f"Header '{name_str}' value contains non-ASCII characters"
         else:
-            header_info = ""
-=======
-        header_info = f" '{header_name}'" if header_name else ""
->>>>>>> e5e4a3e5
+            msg = "Header value contains non-ASCII characters"
         raise UnicodeEncodeError(
             exc.encoding,
             exc.object,
             exc.start,
             exc.end,
-            f"Header{header_info} value contains non-ASCII characters",
+            msg,
         ) from exc
 
 
