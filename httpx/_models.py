--- conflicted
+++ resolved
@@ -14,17 +14,12 @@
 import rfc3986
 import rfc3986.exceptions
 
-<<<<<<< HEAD
-from .__version__ import __version__
 from ._content_streams import (
     ByteStream,
     ContentStream,
     encode_request_body,
     encode_response_body,
 )
-=======
-from ._content_streams import ByteStream, ContentStream, encode
->>>>>>> 19b863af
 from ._decoders import (
     SUPPORTED_DECODERS,
     Decoder,
