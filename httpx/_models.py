--- conflicted
+++ resolved
@@ -74,19 +74,6 @@
                 query_string = str(QueryParams(params))
             self._uri_reference = self._uri_reference.copy_with(query=query_string)
 
-<<<<<<< HEAD
-        # Allow setting full_path to custom attributes requests
-        # like OPTIONS, CONNECT, and forwarding proxy requests.
-        self._full_path: typing.Optional[str] = None
-=======
-        # Enforce absolute URLs by default.
-        if not allow_relative:
-            if not self.scheme:
-                raise InvalidURL("No scheme included in URL.")
-            if not self.host:
-                raise InvalidURL("No host included in URL.")
->>>>>>> 083d2e9a
-
     @property
     def scheme(self) -> str:
         return self._uri_reference.scheme or ""
