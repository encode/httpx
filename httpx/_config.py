from __future__ import annotations

import logging
import ssl
import typing
from pathlib import Path

import certifi

from ._compat import set_minimum_tls_version_1_2
from ._models import Headers
from ._types import CertTypes, HeaderTypes, TimeoutTypes, URLTypes, VerifyTypes
from ._urls import URL

__all__ = ["Limits", "Proxy", "Timeout", "create_ssl_context"]

DEFAULT_CIPHERS = ":".join(
    [
        "ECDHE+AESGCM",
        "ECDHE+CHACHA20",
        "DHE+AESGCM",
        "DHE+CHACHA20",
        "ECDH+AESGCM",
        "DH+AESGCM",
        "ECDH+AES",
        "DH+AES",
        "RSA+AESGCM",
        "RSA+AES",
        "!aNULL",
        "!eNULL",
        "!MD5",
        "!DSS",
    ]
)


logger = logging.getLogger("httpx")


class UnsetType:
    pass  # pragma: no cover


UNSET = UnsetType()


<<<<<<< HEAD
class SSLContext(ssl.SSLContext):
=======
def create_ssl_context(
    cert: CertTypes | None = None,
    verify: VerifyTypes = True,
    trust_env: bool = True,
    http2: bool = False,
) -> ssl.SSLContext:
    return SSLConfig(
        cert=cert, verify=verify, trust_env=trust_env, http2=http2
    ).ssl_context


class SSLConfig:
    """
    SSL Configuration.
    """

>>>>>>> f3eb3c90
    DEFAULT_CA_BUNDLE_PATH = Path(certifi.where())

    def __init__(
        self,
<<<<<<< HEAD
=======
        *,
        cert: CertTypes | None = None,
>>>>>>> f3eb3c90
        verify: VerifyTypes = True,
        cert: typing.Optional[CertTypes] = None,
    ) -> None:
        self.verify = verify
        set_minimum_tls_version_1_2(self)
        self.options |= ssl.OP_NO_COMPRESSION
        self.set_ciphers(DEFAULT_CIPHERS)

        logger.debug(
            "load_ssl_context verify=%r cert=%r",
            verify,
            cert,
        )

        if verify:
            self.load_ssl_context_verify(cert, verify)
        else:
            self.load_ssl_context_no_verify(cert)

    def load_ssl_context_no_verify(
        self, cert: typing.Optional[CertTypes]
    ) -> ssl.SSLContext:
        """
        Return an SSL context for unverified connections.
        """
        self.check_hostname = False
        self.verify_mode = ssl.CERT_NONE
        self._load_client_certs(cert)
        return self

    def load_ssl_context_verify(
        self, cert: typing.Optional[CertTypes], verify: VerifyTypes
    ) -> None:
        """
        Return an SSL context for verified connections.
        """
        if isinstance(verify, bool):
            ca_bundle_path = self.DEFAULT_CA_BUNDLE_PATH
        elif Path(verify).exists():
            ca_bundle_path = Path(verify)
        else:
            raise IOError(
                "Could not find a suitable TLS CA certificate bundle, "
                "invalid path: {}".format(verify)
            )

        self.verify_mode = ssl.CERT_REQUIRED
        self.check_hostname = True

        # Signal to server support for PHA in TLS 1.3. Raises an
        # AttributeError if only read-only access is implemented.
        try:
            self.post_handshake_auth = True
        except AttributeError:  # pragma: no cover
            pass

        # Disable using 'commonName' for SSLContext.check_hostname
        # when the 'subjectAltName' extension isn't available.
        try:
            self.hostname_checks_common_name = False
        except AttributeError:  # pragma: no cover
            pass

        if ca_bundle_path.is_file():
            cafile = str(ca_bundle_path)
            logger.debug("load_verify_locations cafile=%r", cafile)
            self.load_verify_locations(cafile=cafile)
        elif ca_bundle_path.is_dir():
            capath = str(ca_bundle_path)
            logger.debug("load_verify_locations capath=%r", capath)
            self.load_verify_locations(capath=capath)

        self._load_client_certs(cert)

    def _load_client_certs(self, cert: typing.Optional[CertTypes] = None) -> None:
        """
        Loads client certificates into our SSLContext object
        """
        if cert is not None:
            if isinstance(cert, str):
                self.load_cert_chain(certfile=cert)
            elif isinstance(cert, tuple) and len(cert) == 2:
                self.load_cert_chain(certfile=cert[0], keyfile=cert[1])
            elif isinstance(cert, tuple) and len(cert) == 3:
                self.load_cert_chain(
                    certfile=cert[0],
                    keyfile=cert[1],
                    password=cert[2],
                )

    def __repr__(self) -> str:
        class_name = self.__class__.__name__

        return f"{class_name}(verify={self.verify!r})"

    def __new__(
        cls,
        protocol: ssl._SSLMethod = ssl.PROTOCOL_TLS_CLIENT,
        *args: typing.Any,
        **kwargs: typing.Any,
    ) -> "SSLContext":
        return super().__new__(cls, protocol, *args, **kwargs)


class Timeout:
    """
    Timeout configuration.

    **Usage**:

    Timeout(None)               # No timeouts.
    Timeout(5.0)                # 5s timeout on all operations.
    Timeout(None, connect=5.0)  # 5s timeout on connect, no other timeouts.
    Timeout(5.0, connect=10.0)  # 10s timeout on connect. 5s timeout elsewhere.
    Timeout(5.0, pool=None)     # No timeout on acquiring connection from pool.
                                # 5s timeout elsewhere.
    """

    def __init__(
        self,
        timeout: TimeoutTypes | UnsetType = UNSET,
        *,
        connect: None | float | UnsetType = UNSET,
        read: None | float | UnsetType = UNSET,
        write: None | float | UnsetType = UNSET,
        pool: None | float | UnsetType = UNSET,
    ) -> None:
        if isinstance(timeout, Timeout):
            # Passed as a single explicit Timeout.
            assert connect is UNSET
            assert read is UNSET
            assert write is UNSET
            assert pool is UNSET
            self.connect = timeout.connect  # type: typing.Optional[float]
            self.read = timeout.read  # type: typing.Optional[float]
            self.write = timeout.write  # type: typing.Optional[float]
            self.pool = timeout.pool  # type: typing.Optional[float]
        elif isinstance(timeout, tuple):
            # Passed as a tuple.
            self.connect = timeout[0]
            self.read = timeout[1]
            self.write = None if len(timeout) < 3 else timeout[2]
            self.pool = None if len(timeout) < 4 else timeout[3]
        elif not (
            isinstance(connect, UnsetType)
            or isinstance(read, UnsetType)
            or isinstance(write, UnsetType)
            or isinstance(pool, UnsetType)
        ):
            self.connect = connect
            self.read = read
            self.write = write
            self.pool = pool
        else:
            if isinstance(timeout, UnsetType):
                raise ValueError(
                    "httpx.Timeout must either include a default, or set all "
                    "four parameters explicitly."
                )
            self.connect = timeout if isinstance(connect, UnsetType) else connect
            self.read = timeout if isinstance(read, UnsetType) else read
            self.write = timeout if isinstance(write, UnsetType) else write
            self.pool = timeout if isinstance(pool, UnsetType) else pool

    def as_dict(self) -> dict[str, float | None]:
        return {
            "connect": self.connect,
            "read": self.read,
            "write": self.write,
            "pool": self.pool,
        }

    def __eq__(self, other: typing.Any) -> bool:
        return (
            isinstance(other, self.__class__)
            and self.connect == other.connect
            and self.read == other.read
            and self.write == other.write
            and self.pool == other.pool
        )

    def __repr__(self) -> str:
        class_name = self.__class__.__name__
        if len({self.connect, self.read, self.write, self.pool}) == 1:
            return f"{class_name}(timeout={self.connect})"
        return (
            f"{class_name}(connect={self.connect}, "
            f"read={self.read}, write={self.write}, pool={self.pool})"
        )


class Limits:
    """
    Configuration for limits to various client behaviors.

    **Parameters:**

    * **max_connections** - The maximum number of concurrent connections that may be
            established.
    * **max_keepalive_connections** - Allow the connection pool to maintain
            keep-alive connections below this point. Should be less than or equal
            to `max_connections`.
    * **keepalive_expiry** - Time limit on idle keep-alive connections in seconds.
    """

    def __init__(
        self,
        *,
        max_connections: int | None = None,
        max_keepalive_connections: int | None = None,
        keepalive_expiry: float | None = 5.0,
    ) -> None:
        self.max_connections = max_connections
        self.max_keepalive_connections = max_keepalive_connections
        self.keepalive_expiry = keepalive_expiry

    def __eq__(self, other: typing.Any) -> bool:
        return (
            isinstance(other, self.__class__)
            and self.max_connections == other.max_connections
            and self.max_keepalive_connections == other.max_keepalive_connections
            and self.keepalive_expiry == other.keepalive_expiry
        )

    def __repr__(self) -> str:
        class_name = self.__class__.__name__
        return (
            f"{class_name}(max_connections={self.max_connections}, "
            f"max_keepalive_connections={self.max_keepalive_connections}, "
            f"keepalive_expiry={self.keepalive_expiry})"
        )


class Proxy:
    def __init__(
        self,
        url: URLTypes,
        *,
        ssl_context: ssl.SSLContext | None = None,
        auth: tuple[str, str] | None = None,
        headers: HeaderTypes | None = None,
    ) -> None:
        url = URL(url)
        headers = Headers(headers)

        if url.scheme not in ("http", "https", "socks5"):
            raise ValueError(f"Unknown scheme for proxy URL {url!r}")

        if url.username or url.password:
            # Remove any auth credentials from the URL.
            auth = (url.username, url.password)
            url = url.copy_with(username=None, password=None)

        self.url = url
        self.auth = auth
        self.headers = headers
        self.ssl_context = ssl_context

    @property
    def raw_auth(self) -> tuple[bytes, bytes] | None:
        # The proxy authentication as raw bytes.
        return (
            None
            if self.auth is None
            else (self.auth[0].encode("utf-8"), self.auth[1].encode("utf-8"))
        )

    def __repr__(self) -> str:
        # The authentication is represented with the password component masked.
        auth = (self.auth[0], "********") if self.auth else None

        # Build a nice concise representation.
        url_str = f"{str(self.url)!r}"
        auth_str = f", auth={auth!r}" if auth else ""
        headers_str = f", headers={dict(self.headers)!r}" if self.headers else ""
        return f"Proxy({url_str}{auth_str}{headers_str})"


DEFAULT_TIMEOUT_CONFIG = Timeout(timeout=5.0)
DEFAULT_LIMITS = Limits(max_connections=100, max_keepalive_connections=20)
DEFAULT_MAX_REDIRECTS = 20<|MERGE_RESOLUTION|>--- conflicted
+++ resolved
@@ -44,37 +44,13 @@
 UNSET = UnsetType()
 
 
-<<<<<<< HEAD
 class SSLContext(ssl.SSLContext):
-=======
-def create_ssl_context(
-    cert: CertTypes | None = None,
-    verify: VerifyTypes = True,
-    trust_env: bool = True,
-    http2: bool = False,
-) -> ssl.SSLContext:
-    return SSLConfig(
-        cert=cert, verify=verify, trust_env=trust_env, http2=http2
-    ).ssl_context
-
-
-class SSLConfig:
-    """
-    SSL Configuration.
-    """
-
->>>>>>> f3eb3c90
     DEFAULT_CA_BUNDLE_PATH = Path(certifi.where())
 
     def __init__(
         self,
-<<<<<<< HEAD
-=======
-        *,
+        verify: VerifyTypes = True,
         cert: CertTypes | None = None,
->>>>>>> f3eb3c90
-        verify: VerifyTypes = True,
-        cert: typing.Optional[CertTypes] = None,
     ) -> None:
         self.verify = verify
         set_minimum_tls_version_1_2(self)
