--- conflicted
+++ resolved
@@ -63,11 +63,6 @@
     "PoolTimeout",
     "ProtocolError",
     "ReadTimeout",
-<<<<<<< HEAD
-    "RedirectBodyUnavailable",
-    "RequestBodyUnavailable",
-=======
->>>>>>> bc6163c5
     "RedirectLoop",
     "RequestBodyUnavailable",
     "ResponseClosed",
