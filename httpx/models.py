import cgi
import email.message
import json as jsonlib
import typing
import urllib.request
from collections.abc import MutableMapping
from http.cookiejar import Cookie, CookieJar
from urllib.parse import parse_qsl, urlencode

import chardet
import rfc3986

from .config import USER_AGENT
from .decoders import (
    ACCEPT_ENCODING,
    SUPPORTED_DECODERS,
    Decoder,
    IdentityDecoder,
    MultiDecoder,
)
from .exceptions import (
    CookieConflict,
    HTTPError,
    InvalidURL,
    ResponseClosed,
    ResponseNotRead,
    StreamConsumed,
)
from .multipart import multipart_encode
from .status_codes import StatusCode
from .utils import (
    guess_json_utf,
    is_known_encoding,
    normalize_header_key,
    normalize_header_value,
    str_query_param
)

PrimitiveData = typing.Union[str, int, float, bool, type(None)]

URLTypes = typing.Union["URL", str]

QueryParamTypes = typing.Union[
    "QueryParams",
    typing.Mapping[str, PrimitiveData],
    typing.List[typing.Tuple[str, PrimitiveData]],
    str,
]

HeaderTypes = typing.Union[
    "Headers",
    typing.Dict[typing.AnyStr, typing.AnyStr],
    typing.List[typing.Tuple[typing.AnyStr, typing.AnyStr]],
]

CookieTypes = typing.Union["Cookies", CookieJar, typing.Dict[str, str]]

AuthTypes = typing.Union[
    typing.Tuple[typing.Union[str, bytes], typing.Union[str, bytes]],
    typing.Callable[["AsyncRequest"], "AsyncRequest"],
]

AsyncRequestData = typing.Union[dict, str, bytes, typing.AsyncIterator[bytes]]

RequestData = typing.Union[dict, str, bytes, typing.Iterator[bytes]]

RequestFiles = typing.Dict[
    str,
    typing.Union[
        typing.IO[typing.AnyStr],  # file
        typing.Tuple[str, typing.IO[typing.AnyStr]],  # (filename, file)
        typing.Tuple[
            str, typing.IO[typing.AnyStr], str
        ],  # (filename, file, content_type)
    ],
]

AsyncResponseContent = typing.Union[bytes, typing.AsyncIterator[bytes]]

ResponseContent = typing.Union[bytes, typing.Iterator[bytes]]


class URL:
    def __init__(
        self,
        url: URLTypes,
        allow_relative: bool = False,
        params: QueryParamTypes = None,
    ) -> None:
        if isinstance(url, str):
            self._uri_reference = rfc3986.api.iri_reference(url).encode()
        else:
            self._uri_reference = url._uri_reference

<<<<<<< HEAD
        # Handle IDNA domain names.
        if self._uri_reference.authority:
            idna_authority = self._uri_reference.authority.encode("idna").decode(
                "ascii"
            )
            if idna_authority != self._uri_reference.authority:
                self._uri_reference = self._uri_reference.copy_with(
                    authority=idna_authority
                )

=======
>>>>>>> 625ad127
        # Normalize scheme and domain name.
        if self.is_absolute_url:
            self._uri_reference = self._uri_reference.normalize()

        # Add any query parameters.
        if params:
            query_string = str(QueryParams(params))
            self._uri_reference = self._uri_reference.copy_with(query=query_string)

        # Enforce absolute URLs by default.
        if not allow_relative:
            if not self.scheme:
                raise InvalidURL("No scheme included in URL.")
            if not self.host:
                raise InvalidURL("No host included in URL.")

    @property
    def scheme(self) -> str:
        return self._uri_reference.scheme or ""

    @property
    def authority(self) -> str:
        return self._uri_reference.authority or ""

    @property
    def username(self) -> str:
        userinfo = self._uri_reference.userinfo or ""
        return userinfo.partition(":")[0]

    @property
    def password(self) -> str:
        userinfo = self._uri_reference.userinfo or ""
        return userinfo.partition(":")[2]

    @property
    def host(self) -> str:
        return self._uri_reference.host or ""

    @property
    def port(self) -> int:
        port = self._uri_reference.port
        if port is None:
            return {"https": 443, "http": 80}[self.scheme]
        return int(port)

    @property
    def path(self) -> str:
        return self._uri_reference.path or "/"

    @property
    def query(self) -> str:
        return self._uri_reference.query or ""

    @property
    def full_path(self) -> str:
        path = self.path
        if self.query:
            path += "?" + self.query
        return path

    @property
    def fragment(self) -> str:
        return self._uri_reference.fragment or ""

    @property
    def is_ssl(self) -> bool:
        return self.scheme == "https"

    @property
    def is_absolute_url(self) -> bool:
        """
        Return `True` for absolute URLs such as 'http://example.com/path',
        and `False` for relative URLs such as '/path'.
        """
        # We don't use `.is_absolute` from `rfc3986` because it treats
        # URLs with a fragment portion as not absolute.
        # What we actually care about is if the URL provides
        # a scheme and hostname to which connections should be made.
        return bool(self.scheme and self.host)

    @property
    def is_relative_url(self) -> bool:
        return not self.is_absolute_url

    @property
    def origin(self) -> "Origin":
        return Origin(self)

    def copy_with(self, **kwargs: typing.Any) -> "URL":
        return URL(self._uri_reference.copy_with(**kwargs).unsplit())

    def join(self, relative_url: URLTypes) -> "URL":
        """
        Return an absolute URL, using given this URL as the base.
        """
        if self.is_relative_url:
            return URL(relative_url)

        # We drop any fragment portion, because RFC 3986 strictly
        # treats URLs with a fragment portion as not being absolute URLs.
        base_uri = self._uri_reference.copy_with(fragment=None)
        relative_url = URL(relative_url, allow_relative=True)
        return URL(relative_url._uri_reference.resolve_with(base_uri).unsplit())

    def __hash__(self) -> int:
        return hash(str(self))

    def __eq__(self, other: typing.Any) -> bool:
        return isinstance(other, (URL, str)) and str(self) == str(other)

    def __str__(self) -> str:
        return self._uri_reference.unsplit()

    def __repr__(self) -> str:
        class_name = self.__class__.__name__
        url_str = str(self)
        return f"{class_name}({url_str!r})"


class Origin:
    """
    The URL scheme and authority information, as a comparable, hashable object.
    """

    def __init__(self, url: URLTypes) -> None:
        if not isinstance(url, URL):
            url = URL(url)
        self.scheme = url.scheme
        self.is_ssl = url.is_ssl
        self.host = url.host
        self.port = url.port

    def __eq__(self, other: typing.Any) -> bool:
        return (
            isinstance(other, self.__class__)
            and self.scheme == other.scheme
            and self.host == other.host
            and self.port == other.port
        )

    def __hash__(self) -> int:
        return hash((self.scheme, self.host, self.port))


class QueryParams(typing.Mapping[str, str]):
    """
    URL query parameters, as a multi-dict.
    """

    def __init__(self, *args: QueryParamTypes, **kwargs: typing.Any) -> None:
        assert len(args) < 2, "Too many arguments."
        assert not (args and kwargs), "Cannot mix named and unnamed arguments."

        value = args[0] if args else kwargs

        if isinstance(value, str):
            items = parse_qsl(value)
        elif isinstance(value, QueryParams):
            items = value.multi_items()
        elif isinstance(value, list):
            items = value
        else:
            items = value.items()  # type: ignore

        self._list = [(str(k), str_query_param(v)) for k, v in items]
        self._dict = {str(k): str_query_param(v) for k, v in items}

    def getlist(self, key: typing.Any) -> typing.List[str]:
        return [item_value for item_key, item_value in self._list if item_key == key]

    def keys(self) -> typing.KeysView:
        return self._dict.keys()

    def values(self) -> typing.ValuesView:
        return self._dict.values()

    def items(self) -> typing.ItemsView:
        return self._dict.items()

    def multi_items(self) -> typing.List[typing.Tuple[str, str]]:
        return list(self._list)

    def get(self, key: typing.Any, default: typing.Any = None) -> typing.Any:
        if key in self._dict:
            return self._dict[key]
        return default

    def __getitem__(self, key: typing.Any) -> str:
        return self._dict[key]

    def __contains__(self, key: typing.Any) -> bool:
        return key in self._dict

    def __iter__(self) -> typing.Iterator[typing.Any]:
        return iter(self.keys())

    def __len__(self) -> int:
        return len(self._dict)

    def __eq__(self, other: typing.Any) -> bool:
        if not isinstance(other, self.__class__):
            return False
        return sorted(self._list) == sorted(other._list)

    def __str__(self) -> str:
        return urlencode(self._list)

    def __repr__(self) -> str:
        class_name = self.__class__.__name__
        query_string = str(self)
        return f"{class_name}({query_string!r})"


class Headers(typing.MutableMapping[str, str]):
    """
    HTTP headers, as a case-insensitive multi-dict.
    """

    def __init__(self, headers: HeaderTypes = None, encoding: str = None) -> None:
        if headers is None:
            self._list = []  # type: typing.List[typing.Tuple[bytes, bytes]]
        elif isinstance(headers, Headers):
            self._list = list(headers.raw)
        elif isinstance(headers, dict):
            self._list = [
                (normalize_header_key(k, encoding), normalize_header_value(v, encoding))
                for k, v in headers.items()
            ]
        else:
            self._list = [
                (normalize_header_key(k, encoding), normalize_header_value(v, encoding))
                for k, v in headers
            ]
        self._encoding = encoding

    @property
    def encoding(self) -> str:
        """
        Header encoding is mandated as ascii, but we allow fallbacks to utf-8
        or iso-8859-1.
        """
        if self._encoding is None:
            for encoding in ["ascii", "utf-8"]:
                for key, value in self.raw:
                    try:
                        key.decode(encoding)
                        value.decode(encoding)
                    except UnicodeDecodeError:
                        break
                else:
                    # The else block runs if 'break' did not occur, meaning
                    # all values fitted the encoding.
                    self._encoding = encoding
                    break
            else:
                # The ISO-8859-1 encoding covers all 256 code points in a byte,
                # so will never raise decode errors.
                self._encoding = "iso-8859-1"
        return self._encoding

    @encoding.setter
    def encoding(self, value: str) -> None:
        self._encoding = value

    @property
    def raw(self) -> typing.List[typing.Tuple[bytes, bytes]]:
        """
        Returns a list of the raw header items, as byte pairs.
        May be mutated in-place.
        """
        return self._list

    def keys(self) -> typing.List[str]:  # type: ignore
        return [key.decode(self.encoding) for key, value in self._list]

    def values(self) -> typing.List[str]:  # type: ignore
        return [value.decode(self.encoding) for key, value in self._list]

    def items(self) -> typing.List[typing.Tuple[str, str]]:  # type: ignore
        return [
            (key.decode(self.encoding), value.decode(self.encoding))
            for key, value in self._list
        ]

    def get(self, key: str, default: typing.Any = None) -> typing.Any:
        try:
            return self[key]
        except KeyError:
            return default

    def getlist(self, key: str, split_commas: bool = False) -> typing.List[str]:
        """
        Return multiple header values.
        """
        get_header_key = key.lower().encode(self.encoding)

        values = [
            item_value.decode(self.encoding)
            for item_key, item_value in self._list
            if item_key == get_header_key
        ]

        if not split_commas:
            return values

        split_values = []
        for value in values:
            split_values.extend([item.strip() for item in value.split(",")])
        return split_values

    def update(self, headers: HeaderTypes = None) -> None:  # type: ignore
        headers = Headers(headers)
        for header in headers:
            self[header] = headers[header]

    def __getitem__(self, key: str) -> str:
        """
        Return a single header value.

        If there are multiple headers with the same key, then we concatenate
        them with commas. See: https://tools.ietf.org/html/rfc7230#section-3.2.2
        """
        normalized_key = key.lower().encode(self.encoding)

        items = []
        for header_key, header_value in self._list:
            if header_key == normalized_key:
                items.append(header_value.decode(self.encoding))

        if items:
            return ", ".join(items)

        raise KeyError(key)

    def __setitem__(self, key: str, value: str) -> None:
        """
        Set the header `key` to `value`, removing any duplicate entries.
        Retains insertion order.
        """
        set_key = key.lower().encode(self.encoding)
        set_value = value.encode(self.encoding)

        found_indexes = []
        for idx, (item_key, _) in enumerate(self._list):
            if item_key == set_key:
                found_indexes.append(idx)

        for idx in reversed(found_indexes[1:]):
            del self._list[idx]

        if found_indexes:
            idx = found_indexes[0]
            self._list[idx] = (set_key, set_value)
        else:
            self._list.append((set_key, set_value))

    def __delitem__(self, key: str) -> None:
        """
        Remove the header `key`.
        """
        del_key = key.lower().encode(self.encoding)

        pop_indexes = []
        for idx, (item_key, _) in enumerate(self._list):
            if item_key == del_key:
                pop_indexes.append(idx)

        for idx in reversed(pop_indexes):
            del self._list[idx]

    def __contains__(self, key: typing.Any) -> bool:
        get_header_key = key.lower().encode(self.encoding)
        for header_key, _ in self._list:
            if header_key == get_header_key:
                return True
        return False

    def __iter__(self) -> typing.Iterator[typing.Any]:
        return iter(self.keys())

    def __len__(self) -> int:
        return len(self._list)

    def __eq__(self, other: typing.Any) -> bool:
        if not isinstance(other, Headers):
            return False
        return sorted(self._list) == sorted(other._list)

    def __repr__(self) -> str:
        class_name = self.__class__.__name__

        encoding_str = ""
        if self.encoding != "ascii":
            encoding_str = f", encoding={self.encoding!r}"

        as_dict = dict(self.items())
        if len(as_dict) == len(self):
            return f"{class_name}({as_dict!r}{encoding_str})"
        as_list = self.items()
        return f"{class_name}({as_list!r}{encoding_str})"


class BaseRequest:
    def __init__(
        self,
        method: str,
        url: typing.Union[str, URL],
        *,
        params: QueryParamTypes = None,
        headers: HeaderTypes = None,
        cookies: CookieTypes = None,
    ):
        self.method = method.upper()
        self.url = URL(url, params=params)
        self.headers = Headers(headers)
        if cookies:
            self._cookies = Cookies(cookies)
            self._cookies.set_cookie_header(self)

    def encode_data(
        self, data: dict = None, files: RequestFiles = None, json: typing.Any = None
    ) -> typing.Tuple[bytes, str]:
        if json is not None:
            content = jsonlib.dumps(json).encode("utf-8")
            content_type = "application/json"
        elif files is not None:
            content, content_type = multipart_encode(data or {}, files)
        elif data is not None:
            content = urlencode(data, doseq=True).encode("utf-8")
            content_type = "application/x-www-form-urlencoded"
        else:
            content = b""
            content_type = ""
        return content, content_type

    def prepare(self) -> None:
        content: typing.Optional[bytes] = getattr(self, "content", None)
        is_streaming = getattr(self, "is_streaming", False)

        auto_headers: typing.List[typing.Tuple[bytes, bytes]] = []

        has_host = "host" in self.headers
        has_user_agent = "user-agent" in self.headers
        has_accept = "accept" in self.headers
        has_content_length = (
            "content-length" in self.headers or "transfer-encoding" in self.headers
        )
        has_accept_encoding = "accept-encoding" in self.headers
        has_connection = "connection" in self.headers

        if not has_host:
            auto_headers.append((b"host", self.url.authority.encode("ascii")))
        if not has_user_agent:
            auto_headers.append((b"user-agent", USER_AGENT.encode("ascii")))
        if not has_accept:
            auto_headers.append((b"accept", b"*/*"))
        if not has_content_length:
            if is_streaming:
                auto_headers.append((b"transfer-encoding", b"chunked"))
            elif content:
                content_length = str(len(content)).encode()
                auto_headers.append((b"content-length", content_length))
        if not has_accept_encoding:
            auto_headers.append((b"accept-encoding", ACCEPT_ENCODING.encode()))
        if not has_connection:
            auto_headers.append((b"connection", b"keep-alive"))

        for item in reversed(auto_headers):
            self.headers.raw.insert(0, item)

    @property
    def cookies(self) -> "Cookies":
        if not hasattr(self, "_cookies"):
            self._cookies = Cookies()
        return self._cookies

    def __repr__(self) -> str:
        class_name = self.__class__.__name__
        url = str(self.url)
        return f"<{class_name}({self.method!r}, {url!r})>"


class AsyncRequest(BaseRequest):
    def __init__(
        self,
        method: str,
        url: typing.Union[str, URL],
        *,
        params: QueryParamTypes = None,
        headers: HeaderTypes = None,
        cookies: CookieTypes = None,
        data: AsyncRequestData = None,
        files: RequestFiles = None,
        json: typing.Any = None,
    ):
        super().__init__(
            method=method, url=url, params=params, headers=headers, cookies=cookies
        )

        if data is None or isinstance(data, dict):
            content, content_type = self.encode_data(data, files, json)
            self.is_streaming = False
            self.content = content
            if content_type:
                self.headers["Content-Type"] = content_type
        elif isinstance(data, (str, bytes)):
            data = data.encode("utf-8") if isinstance(data, str) else data
            self.is_streaming = False
            self.content = data
        else:
            assert hasattr(data, "__aiter__")
            self.is_streaming = True
            self.content_aiter = data

        self.prepare()

    async def read(self) -> bytes:
        """
        Read and return the response content.
        """
        if not hasattr(self, "content"):
            self.content = b"".join([part async for part in self.stream()])
        return self.content

    async def stream(self) -> typing.AsyncIterator[bytes]:
        if self.is_streaming:
            async for part in self.content_aiter:
                yield part
        elif self.content:
            yield self.content


class Request(BaseRequest):
    def __init__(
        self,
        method: str,
        url: typing.Union[str, URL],
        *,
        params: QueryParamTypes = None,
        headers: HeaderTypes = None,
        cookies: CookieTypes = None,
        data: RequestData = None,
        files: RequestFiles = None,
        json: typing.Any = None,
    ):
        super().__init__(
            method=method, url=url, params=params, headers=headers, cookies=cookies
        )

        if data is None or isinstance(data, dict):
            content, content_type = self.encode_data(data, files, json)
            self.is_streaming = False
            self.content = content
            if content_type:
                self.headers["Content-Type"] = content_type
        elif isinstance(data, (str, bytes)):
            data = data.encode("utf-8") if isinstance(data, str) else data
            self.is_streaming = False
            self.content = data
        else:
            assert hasattr(data, "__iter__")
            self.is_streaming = True
            self.content_iter = data

        self.prepare()

    def read(self) -> bytes:
        if not hasattr(self, "content"):
            self.content = b"".join([part for part in self.stream()])
        return self.content

    def stream(self) -> typing.Iterator[bytes]:
        if self.is_streaming:
            for part in self.content_iter:
                yield part
        elif self.content:
            yield self.content


class BaseResponse:
    def __init__(
        self,
        status_code: int,
        *,
        protocol: str = None,
        headers: HeaderTypes = None,
        request: BaseRequest = None,
        on_close: typing.Callable = None,
    ):
        self.status_code = status_code
        self.protocol = protocol
        self.headers = Headers(headers)

        self.request = request
        self.on_close = on_close
        self.next: typing.Optional[typing.Callable] = None

    @property
    def reason_phrase(self) -> str:
        return StatusCode.get_reason_phrase(self.status_code)

    @property
    def url(self) -> typing.Optional[URL]:
        """
        Returns the URL for which the request was made.

        Requires that `request` was provided when instantiating the response.
        """
        return None if self.request is None else self.request.url

    @property
    def content(self) -> bytes:
        if not hasattr(self, "_content"):
            if hasattr(self, "_raw_content"):
                raw_content = self._raw_content  # type: ignore
                content = self.decoder.decode(raw_content)
                content += self.decoder.flush()
                self._content = content
            else:
                raise ResponseNotRead()
        return self._content

    @property
    def text(self) -> str:
        if not hasattr(self, "_text"):
            content = self.content
            if not content:
                self._text = ""
            else:
                encoding = self.encoding
                self._text = content.decode(encoding, errors="replace")
        return self._text

    @property
    def encoding(self) -> str:
        if not hasattr(self, "_encoding"):
            encoding = self.charset_encoding
            if encoding is None or not is_known_encoding(encoding):
                encoding = self.apparent_encoding
                if encoding is None or not is_known_encoding(encoding):
                    encoding = "utf-8"
            self._encoding = encoding
        return self._encoding

    @encoding.setter
    def encoding(self, value: str) -> None:
        self._encoding = value

    @property
    def charset_encoding(self) -> typing.Optional[str]:
        """
        Return the encoding, as specified by the Content-Type header.
        """
        content_type = self.headers.get("Content-Type")
        if content_type is None:
            return None

        parsed = cgi.parse_header(content_type)
        media_type, params = parsed[0], parsed[-1]
        if "charset" in params:
            return params["charset"].strip("'\"")

        # RFC 2616 specifies that 'iso-8859-1' should be used as the default
        # for 'text/*' media types, if no charset is provided.
        # See: https://www.w3.org/Protocols/rfc2616/rfc2616-sec3.html#sec3.7.1
        if media_type.startswith("text/"):
            return "iso-8859-1"

        return None

    @property
    def apparent_encoding(self) -> typing.Optional[str]:
        """
        Return the encoding, as it appears to autodetection.
        """
        return chardet.detect(self.content)["encoding"]

    @property
    def decoder(self) -> Decoder:
        """
        Returns a decoder instance which can be used to decode the raw byte
        content, depending on the Content-Encoding used in the response.
        """
        if not hasattr(self, "_decoder"):
            decoders: typing.List[Decoder] = []
            values = self.headers.getlist("content-encoding", split_commas=True)
            for value in values:
                value = value.strip().lower()
                decoder_cls = SUPPORTED_DECODERS[value]
                decoders.append(decoder_cls())

            if len(decoders) == 1:
                self._decoder = decoders[0]
            elif len(decoders) > 1:
                self._decoder = MultiDecoder(decoders)
            else:
                self._decoder = IdentityDecoder()

        return self._decoder

    @property
    def is_redirect(self) -> bool:
        return StatusCode.is_redirect(self.status_code) and "location" in self.headers

    def raise_for_status(self) -> None:
        """
        Raise the `HttpError` if one occurred.
        """
        message = (
            "{0.status_code} {error_type}: {0.reason_phrase} for url: {0.url}\n"
            "For more information check: https://httpstatuses.com/{0.status_code}"
        )

        if StatusCode.is_client_error(self.status_code):
            message = message.format(self, error_type="Client Error")
        elif StatusCode.is_server_error(self.status_code):
            message = message.format(self, error_type="Server Error")
        else:
            message = ""
        if message:
            raise HTTPError(message, response=self)

    def json(self, **kwargs: typing.Any) -> typing.Union[dict, list]:
        if self.charset_encoding is None and self.content and len(self.content) > 3:
            encoding = guess_json_utf(self.content)
            if encoding is not None:
                try:
                    return jsonlib.loads(self.content.decode(encoding), **kwargs)
                except UnicodeDecodeError:
                    pass
        return jsonlib.loads(self.text, **kwargs)

    @property
    def cookies(self) -> "Cookies":
        if not hasattr(self, "_cookies"):
            assert self.request is not None
            self._cookies = Cookies()
            self._cookies.extract_cookies(self)
        return self._cookies

    def __repr__(self) -> str:
        return f"<Response [{self.status_code} {self.reason_phrase}]>"


class AsyncResponse(BaseResponse):
    def __init__(
        self,
        status_code: int,
        *,
        protocol: str = None,
        headers: HeaderTypes = None,
        content: AsyncResponseContent = None,
        on_close: typing.Callable = None,
        request: AsyncRequest = None,
        history: typing.List["BaseResponse"] = None,
    ):
        super().__init__(
            status_code=status_code,
            protocol=protocol,
            headers=headers,
            request=request,
            on_close=on_close,
        )

        self.history = [] if history is None else list(history)

        if content is None or isinstance(content, bytes):
            self.is_closed = True
            self.is_stream_consumed = True
            self._raw_content = content or b""
        else:
            self.is_closed = False
            self.is_stream_consumed = False
            self._raw_stream = content

    async def read(self) -> bytes:
        """
        Read and return the response content.
        """
        if not hasattr(self, "_content"):
            self._content = b"".join([part async for part in self.stream()])
        return self._content

    async def stream(self) -> typing.AsyncIterator[bytes]:
        """
        A byte-iterator over the decoded response content.
        This allows us to handle gzip, deflate, and brotli encoded responses.
        """
        if hasattr(self, "_content"):
            yield self._content
        else:
            async for chunk in self.raw():
                yield self.decoder.decode(chunk)
            yield self.decoder.flush()

    async def raw(self) -> typing.AsyncIterator[bytes]:
        """
        A byte-iterator over the raw response content.
        """
        if hasattr(self, "_raw_content"):
            yield self._raw_content
        else:
            if self.is_stream_consumed:
                raise StreamConsumed()
            if self.is_closed:
                raise ResponseClosed()

            self.is_stream_consumed = True
            async for part in self._raw_stream:
                yield part
            await self.close()

    async def close(self) -> None:
        """
        Close the response and release the connection.
        Automatically called if the response body is read to completion.
        """
        if not self.is_closed:
            self.is_closed = True
            if self.on_close is not None:
                await self.on_close()


class Response(BaseResponse):
    def __init__(
        self,
        status_code: int,
        *,
        protocol: str = None,
        headers: HeaderTypes = None,
        content: ResponseContent = None,
        on_close: typing.Callable = None,
        request: Request = None,
        history: typing.List["BaseResponse"] = None,
    ):
        super().__init__(
            status_code=status_code,
            protocol=protocol,
            headers=headers,
            request=request,
            on_close=on_close,
        )

        self.history = [] if history is None else list(history)

        if content is None or isinstance(content, bytes):
            self.is_closed = True
            self.is_stream_consumed = True
            self._raw_content = content or b""
        else:
            self.is_closed = False
            self.is_stream_consumed = False
            self._raw_stream = content

    def read(self) -> bytes:
        """
        Read and return the response content.
        """
        if not hasattr(self, "_content"):
            self._content = b"".join([part for part in self.stream()])
        return self._content

    def stream(self) -> typing.Iterator[bytes]:
        """
        A byte-iterator over the decoded response content.
        This allows us to handle gzip, deflate, and brotli encoded responses.
        """
        if hasattr(self, "_content"):
            yield self._content
        else:
            for chunk in self.raw():
                yield self.decoder.decode(chunk)
            yield self.decoder.flush()

    def raw(self) -> typing.Iterator[bytes]:
        """
        A byte-iterator over the raw response content.
        """
        if hasattr(self, "_raw_content"):
            yield self._raw_content
        else:
            if self.is_stream_consumed:
                raise StreamConsumed()
            if self.is_closed:
                raise ResponseClosed()

            self.is_stream_consumed = True
            for part in self._raw_stream:
                yield part
            self.close()

    def close(self) -> None:
        """
        Close the response and release the connection.
        Automatically called if the response body is read to completion.
        """
        if not self.is_closed:
            self.is_closed = True
            if self.on_close is not None:
                self.on_close()


class Cookies(MutableMapping):
    """
    HTTP Cookies, as a mutable mapping.
    """

    def __init__(self, cookies: CookieTypes = None) -> None:
        if cookies is None or isinstance(cookies, dict):
            self.jar = CookieJar()
            if isinstance(cookies, dict):
                for key, value in cookies.items():
                    self.set(key, value)
        elif isinstance(cookies, Cookies):
            self.jar = CookieJar()
            for cookie in cookies.jar:
                self.jar.set_cookie(cookie)
        else:
            self.jar = cookies

    def extract_cookies(self, response: BaseResponse) -> None:
        """
        Loads any cookies based on the response `Set-Cookie` headers.
        """
        assert response.request is not None
        urlib_response = self._CookieCompatResponse(response)
        urllib_request = self._CookieCompatRequest(response.request)

        self.jar.extract_cookies(urlib_response, urllib_request)  # type: ignore

    def set_cookie_header(self, request: BaseRequest) -> None:
        """
        Sets an appropriate 'Cookie:' HTTP header on the `Request`.
        """
        urllib_request = self._CookieCompatRequest(request)
        self.jar.add_cookie_header(urllib_request)

    def set(self, name: str, value: str, domain: str = "", path: str = "/") -> None:
        """
        Set a cookie value by name. May optionally include domain and path.
        """
        kwargs = {
            "version": 0,
            "name": name,
            "value": value,
            "port": None,
            "port_specified": False,
            "domain": domain,
            "domain_specified": bool(domain),
            "domain_initial_dot": domain.startswith("."),
            "path": path,
            "path_specified": bool(path),
            "secure": False,
            "expires": None,
            "discard": True,
            "comment": None,
            "comment_url": None,
            "rest": {"HttpOnly": None},
            "rfc2109": False,
        }
        cookie = Cookie(**kwargs)  # type: ignore
        self.jar.set_cookie(cookie)

    def get(  # type: ignore
        self, name: str, default: str = None, domain: str = None, path: str = None
    ) -> typing.Optional[str]:
        """
        Get a cookie by name. May optionally include domain and path
        in order to specify exactly which cookie to retrieve.
        """
        value = None
        for cookie in self.jar:
            if cookie.name == name:
                if domain is None or cookie.domain == domain:  # type: ignore
                    if path is None or cookie.path == path:
                        if value is not None:
                            message = f"Multiple cookies exist with name={name}"
                            raise CookieConflict(message)
                        value = cookie.value

        if value is None:
            return default
        return value

    def delete(self, name: str, domain: str = None, path: str = None) -> None:
        """
        Delete a cookie by name. May optionally include domain and path
        in order to specify exactly which cookie to delete.
        """
        if domain is not None and path is not None:
            return self.jar.clear(domain, path, name)

        remove = []
        for cookie in self.jar:
            if cookie.name == name:
                if domain is None or cookie.domain == domain:  # type: ignore
                    if path is None or cookie.path == path:
                        remove.append(cookie)

        for cookie in remove:
            self.jar.clear(cookie.domain, cookie.path, cookie.name)  # type: ignore

    def clear(self, domain: str = None, path: str = None) -> None:
        """
        Delete all cookies. Optionally include a domain and path in
        order to only delete a subset of all the cookies.
        """
        args = []
        if domain is not None:
            args.append(domain)
        if path is not None:
            assert domain is not None
            args.append(path)
        self.jar.clear(*args)

    def update(self, cookies: CookieTypes = None) -> None:  # type: ignore
        cookies = Cookies(cookies)
        for cookie in cookies.jar:
            self.jar.set_cookie(cookie)

    def __setitem__(self, name: str, value: str) -> None:
        return self.set(name, value)

    def __getitem__(self, name: str) -> str:
        value = self.get(name)
        if value is None:
            raise KeyError(name)
        return value

    def __delitem__(self, name: str) -> None:
        return self.delete(name)

    def __len__(self) -> int:
        return len(self.jar)

    def __iter__(self) -> typing.Iterator[str]:
        return (cookie.name for cookie in self.jar)

    def __bool__(self) -> bool:
        for _ in self.jar:
            return True
        return False

    class _CookieCompatRequest(urllib.request.Request):
        """
        Wraps a `Request` instance up in a compatability interface suitable
        for use with `CookieJar` operations.
        """

        def __init__(self, request: BaseRequest) -> None:
            super().__init__(
                url=str(request.url),
                headers=dict(request.headers),
                method=request.method,
            )
            self.request = request

        def add_unredirected_header(self, key: str, value: str) -> None:
            super().add_unredirected_header(key, value)
            self.request.headers[key] = value

    class _CookieCompatResponse:
        """
        Wraps a `Request` instance up in a compatability interface suitable
        for use with `CookieJar` operations.
        """

        def __init__(self, response: BaseResponse):
            self.response = response

        def info(self) -> email.message.Message:
            info = email.message.Message()
            for key, value in self.response.headers.items():
                info[key] = value
            return info<|MERGE_RESOLUTION|>--- conflicted
+++ resolved
@@ -33,7 +33,7 @@
     is_known_encoding,
     normalize_header_key,
     normalize_header_value,
-    str_query_param
+    str_query_param,
 )
 
 PrimitiveData = typing.Union[str, int, float, bool, type(None)]
@@ -92,7 +92,6 @@
         else:
             self._uri_reference = url._uri_reference
 
-<<<<<<< HEAD
         # Handle IDNA domain names.
         if self._uri_reference.authority:
             idna_authority = self._uri_reference.authority.encode("idna").decode(
@@ -103,8 +102,6 @@
                     authority=idna_authority
                 )
 
-=======
->>>>>>> 625ad127
         # Normalize scheme and domain name.
         if self.is_absolute_url:
             self._uri_reference = self._uri_reference.normalize()
