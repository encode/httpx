import cgi
import email.message
import json as jsonlib
import typing
import urllib.request
from collections.abc import MutableMapping
from http.cookiejar import Cookie, CookieJar
from urllib.parse import parse_qsl, urlencode

import chardet
import hstspreload
import rfc3986

from .config import USER_AGENT
from .decoders import (
    ACCEPT_ENCODING,
    SUPPORTED_DECODERS,
    Decoder,
    IdentityDecoder,
    MultiDecoder,
    TextDecoder,
)
from .exceptions import (
    CookieConflict,
    HttpError,
    InvalidURL,
    ResponseClosed,
    ResponseNotRead,
    StreamConsumed,
)
from .multipart import multipart_encode
from .status_codes import StatusCode
from .utils import (
    guess_json_utf,
    is_known_encoding,
    normalize_header_key,
    normalize_header_value,
)

URLTypes = typing.Union["URL", str]

QueryParamTypes = typing.Union[
    "QueryParams",
    typing.Mapping[str, str],
    typing.List[typing.Tuple[typing.Any, typing.Any]],
    str,
]

HeaderTypes = typing.Union[
    "Headers",
    typing.Dict[typing.AnyStr, typing.AnyStr],
    typing.List[typing.Tuple[typing.AnyStr, typing.AnyStr]],
]

CookieTypes = typing.Union["Cookies", CookieJar, typing.Dict[str, str]]

AuthTypes = typing.Union[
    typing.Tuple[typing.Union[str, bytes], typing.Union[str, bytes]],
    typing.Callable[["AsyncRequest"], "AsyncRequest"],
]

AsyncRequestData = typing.Union[dict, str, bytes, typing.AsyncIterator[bytes]]

RequestData = typing.Union[dict, str, bytes, typing.Iterator[bytes]]

RequestFiles = typing.Dict[
    str,
    typing.Union[
        typing.IO[typing.AnyStr],  # file
        typing.Tuple[str, typing.IO[typing.AnyStr]],  # (filename, file)
        typing.Tuple[
            str, typing.IO[typing.AnyStr], str
        ],  # (filename, file, content_type)
    ],
]

AsyncResponseContent = typing.Union[bytes, typing.AsyncIterator[bytes]]

ResponseContent = typing.Union[bytes, typing.Iterator[bytes]]


class URL:
    def __init__(
        self,
        url: URLTypes,
        allow_relative: bool = False,
        params: QueryParamTypes = None,
    ) -> None:
        if isinstance(url, str):
            self._uri_reference = rfc3986.api.iri_reference(url).encode()
        else:
            self._uri_reference = url._uri_reference

<<<<<<< HEAD
        # Handle IDNA domain names.
        if self._uri_reference.authority:
            idna_authority = self._uri_reference.authority.encode("idna").decode(
                "ascii"
            )
            if idna_authority != self._uri_reference.authority:
                self._uri_reference = self._uri_reference.copy_with(
                    authority=idna_authority
                )

=======
>>>>>>> d1b1d35b
        # Normalize scheme and domain name.
        if self.is_absolute_url:
            self._uri_reference = self._uri_reference.normalize()

        # Add any query parameters.
        if params:
            query_string = str(QueryParams(params))
            self._uri_reference = self._uri_reference.copy_with(query=query_string)

        # Enforce absolute URLs by default.
        if not allow_relative:
            if not self.scheme:
                raise InvalidURL("No scheme included in URL.")
            if not self.host:
                raise InvalidURL("No host included in URL.")

        # If the URL is HTTP but the host is on the HSTS preload list switch to HTTPS.
        if (
            self.scheme == "http"
            and self.host
            and hstspreload.in_hsts_preload(self.host)
        ):
            self._uri_reference = self._uri_reference.copy_with(scheme="https")

    @property
    def scheme(self) -> str:
        return self._uri_reference.scheme or ""

    @property
    def authority(self) -> str:
        return self._uri_reference.authority or ""

    @property
    def username(self) -> str:
        userinfo = self._uri_reference.userinfo or ""
        return userinfo.partition(":")[0]

    @property
    def password(self) -> str:
        userinfo = self._uri_reference.userinfo or ""
        return userinfo.partition(":")[2]

    @property
    def host(self) -> str:
        return self._uri_reference.host or ""

    @property
    def port(self) -> int:
        port = self._uri_reference.port
        if port is None:
            return {"https": 443, "http": 80}[self.scheme]
        return int(port)

    @property
    def path(self) -> str:
        return self._uri_reference.path or "/"

    @property
    def query(self) -> str:
        return self._uri_reference.query or ""

    @property
    def full_path(self) -> str:
        path = self.path
        if self.query:
            path += "?" + self.query
        return path

    @property
    def fragment(self) -> str:
        return self._uri_reference.fragment or ""

    @property
    def is_ssl(self) -> bool:
        return self.scheme == "https"

    @property
    def is_absolute_url(self) -> bool:
        """
        Return `True` for absolute URLs such as 'http://example.com/path',
        and `False` for relative URLs such as '/path'.
        """
        # We don't use `.is_absolute` from `rfc3986` because it treats
        # URLs with a fragment portion as not absolute.
        # What we actually care about is if the URL provides
        # a scheme and hostname to which connections should be made.
        return self.scheme and self.host

    @property
    def is_relative_url(self) -> bool:
        return not self.is_absolute_url

    @property
    def origin(self) -> "Origin":
        return Origin(self)

    def copy_with(self, **kwargs: typing.Any) -> "URL":
        return URL(self._uri_reference.copy_with(**kwargs).unsplit())

    def join(self, relative_url: URLTypes) -> "URL":
        """
        Return an absolute URL, using given this URL as the base.
        """
        if self.is_relative_url:
            return URL(relative_url)

        # We drop any fragment portion, because RFC 3986 strictly
        # treats URLs with a fragment portion as not being absolute URLs.
        base_uri = self._uri_reference.copy_with(fragment=None)
        relative_url = URL(relative_url, allow_relative=True)
        return URL(relative_url._uri_reference.resolve_with(base_uri).unsplit())

    def __hash__(self) -> int:
        return hash(str(self))

    def __eq__(self, other: typing.Any) -> bool:
        return isinstance(other, (URL, str)) and str(self) == str(other)

    def __str__(self) -> str:
        return self._uri_reference.unsplit()

    def __repr__(self) -> str:
        class_name = self.__class__.__name__
        url_str = str(self)
        return f"{class_name}({url_str!r})"


class Origin:
    """
    The URL scheme and authority information, as a comparable, hashable object.
    """

    def __init__(self, url: URLTypes) -> None:
        if not isinstance(url, URL):
            url = URL(url)
        self.scheme = url.scheme
        self.is_ssl = url.is_ssl
        self.host = url.host
        self.port = url.port

    def __eq__(self, other: typing.Any) -> bool:
        return (
            isinstance(other, self.__class__)
            and self.scheme == other.scheme
            and self.host == other.host
            and self.port == other.port
        )

    def __hash__(self) -> int:
        return hash((self.scheme, self.host, self.port))


class QueryParams(typing.Mapping[str, str]):
    """
    URL query parameters, as a multi-dict.
    """

    def __init__(self, *args: QueryParamTypes, **kwargs: typing.Any) -> None:
        assert len(args) < 2, "Too many arguments."
        assert not (args and kwargs), "Cannot mix named and unnamed arguments."

        value = args[0] if args else kwargs

        if isinstance(value, str):
            items = parse_qsl(value)
        elif isinstance(value, QueryParams):
            items = value.multi_items()
        elif isinstance(value, list):
            items = value
        else:
            items = value.items()  # type: ignore

        self._list = [(str(k), str(v)) for k, v in items]
        self._dict = {str(k): str(v) for k, v in items}

    def getlist(self, key: typing.Any) -> typing.List[str]:
        return [item_value for item_key, item_value in self._list if item_key == key]

    def keys(self) -> typing.KeysView:
        return self._dict.keys()

    def values(self) -> typing.ValuesView:
        return self._dict.values()

    def items(self) -> typing.ItemsView:
        return self._dict.items()

    def multi_items(self) -> typing.List[typing.Tuple[str, str]]:
        return list(self._list)

    def get(self, key: typing.Any, default: typing.Any = None) -> typing.Any:
        if key in self._dict:
            return self._dict[key]
        return default

    def __getitem__(self, key: typing.Any) -> str:
        return self._dict[key]

    def __contains__(self, key: typing.Any) -> bool:
        return key in self._dict

    def __iter__(self) -> typing.Iterator[typing.Any]:
        return iter(self.keys())

    def __len__(self) -> int:
        return len(self._dict)

    def __eq__(self, other: typing.Any) -> bool:
        if not isinstance(other, self.__class__):
            return False
        return sorted(self._list) == sorted(other._list)

    def __str__(self) -> str:
        return urlencode(self._list)

    def __repr__(self) -> str:
        class_name = self.__class__.__name__
        query_string = str(self)
        return f"{class_name}({query_string!r})"


class Headers(typing.MutableMapping[str, str]):
    """
    HTTP headers, as a case-insensitive multi-dict.
    """

    def __init__(self, headers: HeaderTypes = None, encoding: str = None) -> None:
        if headers is None:
            self._list = []  # type: typing.List[typing.Tuple[bytes, bytes]]
        elif isinstance(headers, Headers):
            self._list = list(headers.raw)
        elif isinstance(headers, dict):
            self._list = [
                (normalize_header_key(k, encoding), normalize_header_value(v, encoding))
                for k, v in headers.items()
            ]
        else:
            self._list = [
                (normalize_header_key(k, encoding), normalize_header_value(v, encoding))
                for k, v in headers
            ]
        self._encoding = encoding

    @property
    def encoding(self) -> str:
        """
        Header encoding is mandated as ascii, but we allow fallbacks to utf-8
        or iso-8859-1.
        """
        if self._encoding is None:
            for encoding in ["ascii", "utf-8"]:
                for key, value in self.raw:
                    try:
                        key.decode(encoding)
                        value.decode(encoding)
                    except UnicodeDecodeError:
                        break
                else:
                    # The else block runs if 'break' did not occur, meaning
                    # all values fitted the encoding.
                    self._encoding = encoding
                    break
            else:
                # The ISO-8859-1 encoding covers all 256 code points in a byte,
                # so will never raise decode errors.
                self._encoding = "iso-8859-1"
        return self._encoding

    @encoding.setter
    def encoding(self, value: str) -> None:
        self._encoding = value

    @property
    def raw(self) -> typing.List[typing.Tuple[bytes, bytes]]:
        """
        Returns a list of the raw header items, as byte pairs.
        May be mutated in-place.
        """
        return self._list

    def keys(self) -> typing.List[str]:  # type: ignore
        return [key.decode(self.encoding) for key, value in self._list]

    def values(self) -> typing.List[str]:  # type: ignore
        return [value.decode(self.encoding) for key, value in self._list]

    def items(self) -> typing.List[typing.Tuple[str, str]]:  # type: ignore
        return [
            (key.decode(self.encoding), value.decode(self.encoding))
            for key, value in self._list
        ]

    def get(self, key: str, default: typing.Any = None) -> typing.Any:
        try:
            return self[key]
        except KeyError:
            return default

    def getlist(self, key: str, split_commas: bool = False) -> typing.List[str]:
        """
        Return multiple header values.
        """
        get_header_key = key.lower().encode(self.encoding)

        values = [
            item_value.decode(self.encoding)
            for item_key, item_value in self._list
            if item_key == get_header_key
        ]

        if not split_commas:
            return values

        split_values = []
        for value in values:
            split_values.extend([item.strip() for item in value.split(",")])
        return split_values

    def update(self, headers: HeaderTypes = None) -> None:  # type: ignore
        headers = Headers(headers)
        for header in headers:
            self[header] = headers[header]

    def __getitem__(self, key: str) -> str:
        """
        Return a single header value.

        If there are multiple headers with the same key, then we concatenate
        them with commas. See: https://tools.ietf.org/html/rfc7230#section-3.2.2
        """
        normalized_key = key.lower().encode(self.encoding)

        items = []
        for header_key, header_value in self._list:
            if header_key == normalized_key:
                items.append(header_value.decode(self.encoding))

        if items:
            return ", ".join(items)

        raise KeyError(key)

    def __setitem__(self, key: str, value: str) -> None:
        """
        Set the header `key` to `value`, removing any duplicate entries.
        Retains insertion order.
        """
        set_key = key.lower().encode(self.encoding)
        set_value = value.encode(self.encoding)

        found_indexes = []
        for idx, (item_key, _) in enumerate(self._list):
            if item_key == set_key:
                found_indexes.append(idx)

        for idx in reversed(found_indexes[1:]):
            del self._list[idx]

        if found_indexes:
            idx = found_indexes[0]
            self._list[idx] = (set_key, set_value)
        else:
            self._list.append((set_key, set_value))

    def __delitem__(self, key: str) -> None:
        """
        Remove the header `key`.
        """
        del_key = key.lower().encode(self.encoding)

        pop_indexes = []
        for idx, (item_key, _) in enumerate(self._list):
            if item_key == del_key:
                pop_indexes.append(idx)

        for idx in reversed(pop_indexes):
            del self._list[idx]

    def __contains__(self, key: typing.Any) -> bool:
        get_header_key = key.lower().encode(self.encoding)
        for header_key, _ in self._list:
            if header_key == get_header_key:
                return True
        return False

    def __iter__(self) -> typing.Iterator[typing.Any]:
        return iter(self.keys())

    def __len__(self) -> int:
        return len(self._list)

    def __eq__(self, other: typing.Any) -> bool:
        if not isinstance(other, Headers):
            return False
        return sorted(self._list) == sorted(other._list)

    def __repr__(self) -> str:
        class_name = self.__class__.__name__

        encoding_str = ""
        if self.encoding != "ascii":
            encoding_str = f", encoding={self.encoding!r}"

        as_dict = dict(self.items())
        if len(as_dict) == len(self):
            return f"{class_name}({as_dict!r}{encoding_str})"
        as_list = self.items()
        return f"{class_name}({as_list!r}{encoding_str})"


class BaseRequest:
    def __init__(
        self,
        method: str,
        url: typing.Union[str, URL],
        *,
        params: QueryParamTypes = None,
        headers: HeaderTypes = None,
        cookies: CookieTypes = None,
    ):
        self.method = method.upper()
        self.url = URL(url, params=params)
        self.headers = Headers(headers)
        if cookies:
            self._cookies = Cookies(cookies)
            self._cookies.set_cookie_header(self)

    def encode_data(
        self, data: dict = None, files: RequestFiles = None, json: typing.Any = None
    ) -> typing.Tuple[bytes, str]:
        if json is not None:
            content = jsonlib.dumps(json).encode("utf-8")
            content_type = "application/json"
        elif files is not None:
            content, content_type = multipart_encode(data or {}, files)
        elif data is not None:
            content = urlencode(data, doseq=True).encode("utf-8")
            content_type = "application/x-www-form-urlencoded"
        else:
            content = b""
            content_type = ""
        return content, content_type

    def prepare(self) -> None:
        content = getattr(self, "content", None)  # type: bytes
        is_streaming = getattr(self, "is_streaming", False)

        auto_headers = []  # type: typing.List[typing.Tuple[bytes, bytes]]

        has_host = "host" in self.headers
        has_user_agent = "user-agent" in self.headers
        has_accept = "accept" in self.headers
        has_content_length = (
            "content-length" in self.headers or "transfer-encoding" in self.headers
        )
        has_accept_encoding = "accept-encoding" in self.headers
        has_connection = "connection" in self.headers

        if not has_host:
            auto_headers.append((b"host", self.url.authority.encode("ascii")))
        if not has_user_agent:
            auto_headers.append((b"user-agent", USER_AGENT.encode("ascii")))
        if not has_accept:
            auto_headers.append((b"accept", b"*/*"))
        if not has_content_length:
            if is_streaming:
                auto_headers.append((b"transfer-encoding", b"chunked"))
            elif content:
                content_length = str(len(content)).encode()
                auto_headers.append((b"content-length", content_length))
        if not has_accept_encoding:
            auto_headers.append((b"accept-encoding", ACCEPT_ENCODING.encode()))
        if not has_connection:
            auto_headers.append((b"connection", b"keep-alive"))

        for item in reversed(auto_headers):
            self.headers.raw.insert(0, item)

    @property
    def cookies(self) -> "Cookies":
        if not hasattr(self, "_cookies"):
            self._cookies = Cookies()
        return self._cookies

    def __repr__(self) -> str:
        class_name = self.__class__.__name__
        url = str(self.url)
        return f"<{class_name}({self.method!r}, {url!r})>"


class AsyncRequest(BaseRequest):
    def __init__(
        self,
        method: str,
        url: typing.Union[str, URL],
        *,
        params: QueryParamTypes = None,
        headers: HeaderTypes = None,
        cookies: CookieTypes = None,
        data: AsyncRequestData = None,
        files: RequestFiles = None,
        json: typing.Any = None,
    ):
        super().__init__(
            method=method, url=url, params=params, headers=headers, cookies=cookies
        )

        if data is None or isinstance(data, dict):
            content, content_type = self.encode_data(data, files, json)
            self.is_streaming = False
            self.content = content
            if content_type:
                self.headers["Content-Type"] = content_type
        elif isinstance(data, (str, bytes)):
            data = data.encode("utf-8") if isinstance(data, str) else data
            self.is_streaming = False
            self.content = data
        else:
            assert hasattr(data, "__aiter__")
            self.is_streaming = True
            self.content_aiter = data

        self.prepare()

    async def read(self) -> bytes:
        """
        Read and return the response content.
        """
        if not hasattr(self, "content"):
            self.content = b"".join([part async for part in self.stream()])
        return self.content

    async def stream(self) -> typing.AsyncIterator[bytes]:
        if self.is_streaming:
            async for part in self.content_aiter:
                yield part
        elif self.content:
            yield self.content


class Request(BaseRequest):
    def __init__(
        self,
        method: str,
        url: typing.Union[str, URL],
        *,
        params: QueryParamTypes = None,
        headers: HeaderTypes = None,
        cookies: CookieTypes = None,
        data: RequestData = None,
        files: RequestFiles = None,
        json: typing.Any = None,
    ):
        super().__init__(
            method=method, url=url, params=params, headers=headers, cookies=cookies
        )

        if data is None or isinstance(data, dict):
            content, content_type = self.encode_data(data, files, json)
            self.is_streaming = False
            self.content = content
            if content_type:
                self.headers["Content-Type"] = content_type
        elif isinstance(data, (str, bytes)):
            data = data.encode("utf-8") if isinstance(data, str) else data
            self.is_streaming = False
            self.content = data
        else:
            assert hasattr(data, "__iter__")
            self.is_streaming = True
            self.content_iter = data

        self.prepare()

    def read(self) -> bytes:
        if not hasattr(self, "content"):
            self.content = b"".join([part for part in self.stream()])
        return self.content

    def stream(self) -> typing.Iterator[bytes]:
        if self.is_streaming:
            for part in self.content_iter:
                yield part
        elif self.content:
            yield self.content


class BaseResponse:
    def __init__(
        self,
        status_code: int,
        *,
        protocol: str = None,
        headers: HeaderTypes = None,
        request: BaseRequest = None,
        on_close: typing.Callable = None,
    ):
        self.status_code = status_code
        self.protocol = protocol
        self.headers = Headers(headers)

        self.request = request
        self.on_close = on_close
        self.next = None  # typing.Optional[typing.Callable]

    @property
    def reason_phrase(self) -> str:
        return StatusCode.get_reason_phrase(self.status_code)

    @property
    def url(self) -> typing.Optional[URL]:
        """
        Returns the URL for which the request was made.

        Requires that `request` was provided when instantiating the response.
        """
        return None if self.request is None else self.request.url

    @property
    def content(self) -> bytes:
        if not hasattr(self, "_content"):
            if hasattr(self, "_raw_content"):
                raw_content = self._raw_content  # type: ignore
                content = self.decoder.decode(raw_content)
                content += self.decoder.flush()
                self._content = content
            else:
                raise ResponseNotRead()
        return self._content

    @property
    def text(self) -> str:
        if not hasattr(self, "_text"):
            content = self.content
            if not content:
                self._text = ""
            else:
                encoding = self.encoding
                self._text = content.decode(encoding, errors="replace")
        return self._text

    @property
    def encoding(self) -> str:
        if not hasattr(self, "_encoding"):
            encoding = self.charset_encoding
            if encoding is None or not is_known_encoding(encoding):
                encoding = self.apparent_encoding
                if encoding is None or not is_known_encoding(encoding):
                    encoding = "utf-8"
            self._encoding = encoding
        return self._encoding

    @encoding.setter
    def encoding(self, value: str) -> None:
        self._encoding = value

    @property
    def charset_encoding(self) -> typing.Optional[str]:
        """
        Return the encoding, as specified by the Content-Type header.
        """
        content_type = self.headers.get("Content-Type")
        if content_type is None:
            return None

        parsed = cgi.parse_header(content_type)
        media_type, params = parsed[0], parsed[-1]
        if "charset" in params:
            return params["charset"].strip("'\"")

        # RFC 2616 specifies that 'iso-8859-1' should be used as the default
        # for 'text/*' media types, if no charset is provided.
        # See: https://www.w3.org/Protocols/rfc2616/rfc2616-sec3.html#sec3.7.1
        if media_type.startswith("text/"):
            return "iso-8859-1"

        return None

    @property
    def apparent_encoding(self) -> typing.Optional[str]:
        """
        Return the encoding, as it appears to autodetection.
        """
        return chardet.detect(self.content)["encoding"]

    @property
    def decoder(self) -> Decoder:
        """
        Returns a decoder instance which can be used to decode the raw byte
        content, depending on the Content-Encoding used in the response.
        """
        if not hasattr(self, "_decoder"):
            decoders = []  # type: typing.List[Decoder]
            values = self.headers.getlist("content-encoding", split_commas=True)
            for value in values:
                value = value.strip().lower()
                decoder_cls = SUPPORTED_DECODERS[value]
                decoders.append(decoder_cls())

            if len(decoders) == 1:
                self._decoder = decoders[0]
            elif len(decoders) > 1:
                self._decoder = MultiDecoder(decoders)
            else:
                self._decoder = IdentityDecoder()

        return self._decoder

    @property
    def is_redirect(self) -> bool:
        return StatusCode.is_redirect(self.status_code) and "location" in self.headers

    def raise_for_status(self) -> None:
        """
        Raise the `HttpError` if one occurred.
        """
        message = (
            "{0.status_code} {error_type}: {0.reason_phrase} for url: {0.url}\n"
            "For more information check: https://httpstatuses.com/{0.status_code}"
        )

        if StatusCode.is_client_error(self.status_code):
            message = message.format(self, error_type="Client Error")
        elif StatusCode.is_server_error(self.status_code):
            message = message.format(self, error_type="Server Error")
        else:
            message = ""

        if message:
            raise HttpError(message)

    def json(self, **kwargs: typing.Any) -> typing.Union[dict, list]:
        if self.charset_encoding is None and self.content and len(self.content) > 3:
            encoding = guess_json_utf(self.content)
            if encoding is not None:
                try:
                    return jsonlib.loads(self.content.decode(encoding), **kwargs)
                except UnicodeDecodeError:
                    pass
        return jsonlib.loads(self.text, **kwargs)

    @property
    def cookies(self) -> "Cookies":
        if not hasattr(self, "_cookies"):
            assert self.request is not None
            self._cookies = Cookies()
            self._cookies.extract_cookies(self)
        return self._cookies

    def __repr__(self) -> str:
        return f"<Response [{self.status_code} {self.reason_phrase}]>"


class AsyncResponse(BaseResponse):
    def __init__(
        self,
        status_code: int,
        *,
        protocol: str = None,
        headers: HeaderTypes = None,
        content: AsyncResponseContent = None,
        on_close: typing.Callable = None,
        request: AsyncRequest = None,
        history: typing.List["BaseResponse"] = None,
    ):
        super().__init__(
            status_code=status_code,
            protocol=protocol,
            headers=headers,
            request=request,
            on_close=on_close,
        )

        self.history = [] if history is None else list(history)

        if content is None or isinstance(content, bytes):
            self.is_closed = True
            self.is_stream_consumed = True
            self._raw_content = content or b""
        else:
            self.is_closed = False
            self.is_stream_consumed = False
            self._raw_stream = content

    async def read(self) -> bytes:
        """
        Read and return the response content.
        """
        if not hasattr(self, "_content"):
            self._content = b"".join([part async for part in self.stream()])
        return self._content

    async def stream_text(self) -> typing.AsyncIterator[str]:
        """
        A str-iterator over the decoded response content
        that handles both gzip, delfate, etc but also detects the content's
        string encoding.
        """
        if hasattr(self, "_content"):
            yield self._content.decode(self.encoding)
        else:
            decoder = TextDecoder(encoding=self.charset_encoding)
            async for chunk in self.stream():
                yield decoder.decode(chunk)
            yield decoder.flush()

    async def stream(self) -> typing.AsyncIterator[bytes]:
        """
        A byte-iterator over the decoded response content.
        This allows us to handle gzip, deflate, and brotli encoded responses.
        """
        if hasattr(self, "_content"):
            yield self._content
        else:
            async for chunk in self.raw():
                yield self.decoder.decode(chunk)
            yield self.decoder.flush()

    async def raw(self) -> typing.AsyncIterator[bytes]:
        """
        A byte-iterator over the raw response content.
        """
        if hasattr(self, "_raw_content"):
            yield self._raw_content
        else:
            if self.is_stream_consumed:
                raise StreamConsumed()
            if self.is_closed:
                raise ResponseClosed()

            self.is_stream_consumed = True
            async for part in self._raw_stream:
                yield part
            await self.close()

    async def close(self) -> None:
        """
        Close the response and release the connection.
        Automatically called if the response body is read to completion.
        """
        if not self.is_closed:
            self.is_closed = True
            if self.on_close is not None:
                await self.on_close()


class Response(BaseResponse):
    def __init__(
        self,
        status_code: int,
        *,
        protocol: str = None,
        headers: HeaderTypes = None,
        content: ResponseContent = None,
        on_close: typing.Callable = None,
        request: Request = None,
        history: typing.List["BaseResponse"] = None,
    ):
        super().__init__(
            status_code=status_code,
            protocol=protocol,
            headers=headers,
            request=request,
            on_close=on_close,
        )

        self.history = [] if history is None else list(history)

        if content is None or isinstance(content, bytes):
            self.is_closed = True
            self.is_stream_consumed = True
            self._raw_content = content or b""
        else:
            self.is_closed = False
            self.is_stream_consumed = False
            self._raw_stream = content

    def read(self) -> bytes:
        """
        Read and return the response content.
        """
        if not hasattr(self, "_content"):
            self._content = b"".join([part for part in self.stream()])
        return self._content

    def stream_text(self) -> typing.Iterator[str]:
        """
        A str-iterator over the decompressed response content
        that detects the content's string encoding incrementally.
        """
        if hasattr(self, "_content"):
            yield self._content.decode(self.encoding)
        else:
            decoder = TextDecoder(encoding=self.charset_encoding)
            for chunk in self.stream():
                data = decoder.decode(chunk)

                # The decoder will sometimes not emit a chunk if it isn't
                # sure what the encoding of the data is.
                if data:
                    yield data

            # The decoder will always emit at least one chunk
            # even if it's the empty string.
            yield decoder.flush()

    def stream(self) -> typing.Iterator[bytes]:
        """
        A byte-iterator over the decoded response content.
        This allows us to handle gzip, deflate, and brotli encoded responses.
        """
        if hasattr(self, "_content"):
            yield self._content
        else:
            for chunk in self.raw():
                yield self.decoder.decode(chunk)
            yield self.decoder.flush()

    def raw(self) -> typing.Iterator[bytes]:
        """
        A byte-iterator over the raw response content.
        """
        if hasattr(self, "_raw_content"):
            yield self._raw_content
        else:
            if self.is_stream_consumed:
                raise StreamConsumed()
            if self.is_closed:
                raise ResponseClosed()

            self.is_stream_consumed = True
            for part in self._raw_stream:
                yield part
            self.close()

    def close(self) -> None:
        """
        Close the response and release the connection.
        Automatically called if the response body is read to completion.
        """
        if not self.is_closed:
            self.is_closed = True
            if self.on_close is not None:
                self.on_close()


class Cookies(MutableMapping):
    """
    HTTP Cookies, as a mutable mapping.
    """

    def __init__(self, cookies: CookieTypes = None) -> None:
        if cookies is None or isinstance(cookies, dict):
            self.jar = CookieJar()
            if isinstance(cookies, dict):
                for key, value in cookies.items():
                    self.set(key, value)
        elif isinstance(cookies, Cookies):
            self.jar = CookieJar()
            for cookie in cookies.jar:
                self.jar.set_cookie(cookie)
        else:
            self.jar = cookies

    def extract_cookies(self, response: BaseResponse) -> None:
        """
        Loads any cookies based on the response `Set-Cookie` headers.
        """
        assert response.request is not None
        urlib_response = self._CookieCompatResponse(response)
        urllib_request = self._CookieCompatRequest(response.request)

        self.jar.extract_cookies(urlib_response, urllib_request)  # type: ignore

    def set_cookie_header(self, request: BaseRequest) -> None:
        """
        Sets an appropriate 'Cookie:' HTTP header on the `Request`.
        """
        urllib_request = self._CookieCompatRequest(request)
        self.jar.add_cookie_header(urllib_request)

    def set(self, name: str, value: str, domain: str = "", path: str = "/") -> None:
        """
        Set a cookie value by name. May optionally include domain and path.
        """
        kwargs = {
            "version": 0,
            "name": name,
            "value": value,
            "port": None,
            "port_specified": False,
            "domain": domain,
            "domain_specified": bool(domain),
            "domain_initial_dot": domain.startswith("."),
            "path": path,
            "path_specified": bool(path),
            "secure": False,
            "expires": None,
            "discard": True,
            "comment": None,
            "comment_url": None,
            "rest": {"HttpOnly": None},
            "rfc2109": False,
        }
        cookie = Cookie(**kwargs)  # type: ignore
        self.jar.set_cookie(cookie)

    def get(  # type: ignore
        self, name: str, default: str = None, domain: str = None, path: str = None
    ) -> typing.Optional[str]:
        """
        Get a cookie by name. May optionally include domain and path
        in order to specify exactly which cookie to retrieve.
        """
        value = None
        for cookie in self.jar:
            if cookie.name == name:
                if domain is None or cookie.domain == domain:  # type: ignore
                    if path is None or cookie.path == path:
                        if value is not None:
                            message = f"Multiple cookies exist with name={name}"
                            raise CookieConflict(message)
                        value = cookie.value

        if value is None:
            return default
        return value

    def delete(self, name: str, domain: str = None, path: str = None) -> None:
        """
        Delete a cookie by name. May optionally include domain and path
        in order to specify exactly which cookie to delete.
        """
        if domain is not None and path is not None:
            return self.jar.clear(domain, path, name)

        remove = []
        for cookie in self.jar:
            if cookie.name == name:
                if domain is None or cookie.domain == domain:  # type: ignore
                    if path is None or cookie.path == path:
                        remove.append(cookie)

        for cookie in remove:
            self.jar.clear(cookie.domain, cookie.path, cookie.name)  # type: ignore

    def clear(self, domain: str = None, path: str = None) -> None:
        """
        Delete all cookies. Optionally include a domain and path in
        order to only delete a subset of all the cookies.
        """
        args = []
        if domain is not None:
            args.append(domain)
        if path is not None:
            assert domain is not None
            args.append(path)
        self.jar.clear(*args)

    def update(self, cookies: CookieTypes = None) -> None:  # type: ignore
        cookies = Cookies(cookies)
        for cookie in cookies.jar:
            self.jar.set_cookie(cookie)

    def __setitem__(self, name: str, value: str) -> None:
        return self.set(name, value)

    def __getitem__(self, name: str) -> str:
        value = self.get(name)
        if value is None:
            raise KeyError(name)
        return value

    def __delitem__(self, name: str) -> None:
        return self.delete(name)

    def __len__(self) -> int:
        return len(self.jar)

    def __iter__(self) -> typing.Iterator[str]:
        return (cookie.name for cookie in self.jar)

    def __bool__(self) -> bool:
        for _ in self.jar:
            return True
        return False

    class _CookieCompatRequest(urllib.request.Request):
        """
        Wraps a `Request` instance up in a compatability interface suitable
        for use with `CookieJar` operations.
        """

        def __init__(self, request: BaseRequest) -> None:
            super().__init__(
                url=str(request.url),
                headers=dict(request.headers),
                method=request.method,
            )
            self.request = request

        def add_unredirected_header(self, key: str, value: str) -> None:
            super().add_unredirected_header(key, value)
            self.request.headers[key] = value

    class _CookieCompatResponse:
        """
        Wraps a `Request` instance up in a compatability interface suitable
        for use with `CookieJar` operations.
        """

        def __init__(self, response: BaseResponse):
            self.response = response

        def info(self) -> email.message.Message:
            info = email.message.Message()
            for key, value in self.response.headers.items():
                info[key] = value
            return info<|MERGE_RESOLUTION|>--- conflicted
+++ resolved
@@ -91,19 +91,6 @@
         else:
             self._uri_reference = url._uri_reference
 
-<<<<<<< HEAD
-        # Handle IDNA domain names.
-        if self._uri_reference.authority:
-            idna_authority = self._uri_reference.authority.encode("idna").decode(
-                "ascii"
-            )
-            if idna_authority != self._uri_reference.authority:
-                self._uri_reference = self._uri_reference.copy_with(
-                    authority=idna_authority
-                )
-
-=======
->>>>>>> d1b1d35b
         # Normalize scheme and domain name.
         if self.is_absolute_url:
             self._uri_reference = self._uri_reference.normalize()
