--- conflicted
+++ resolved
@@ -88,30 +88,11 @@
         allow_relative: bool = False,
         params: QueryParamTypes = None,
     ) -> None:
-<<<<<<< HEAD
-        if isinstance(url, rfc3986.uri.URIReference):
-            self.components = url
-        elif isinstance(url, rfc3986.iri.IRIReference):
-            self.components = url.encode()
-        elif isinstance(url, str):
-            # Handle IDNA domain names.
-            self.components = rfc3986.api.iri_reference(url).encode()
-=======
         if isinstance(url, str):
-            self._uri_reference = rfc3986.api.uri_reference(url)
->>>>>>> 66754ad0
+            self._uri_reference = rfc3986.api.iri_reference(url).encode()
         else:
             self._uri_reference = url._uri_reference
 
-<<<<<<< HEAD
-=======
-        # Handle IDNA domain names.
-        if self._uri_reference.authority:
-            idna_authority = self._uri_reference.authority.encode("idna").decode("ascii")
-            if idna_authority != self._uri_reference.authority:
-                self._uri_reference = self._uri_reference.copy_with(authority=idna_authority)
-
->>>>>>> 66754ad0
         # Normalize scheme and domain name.
         if self.is_absolute_url:
             self._uri_reference = self._uri_reference.normalize()
