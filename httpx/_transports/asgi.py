--- conflicted
+++ resolved
@@ -12,16 +12,6 @@
     import trio
 
     Event = typing.Union[asyncio.Event, trio.Event]
-
-    # Taken directly from starlette.types
-    Scope = typing.MutableMapping[str, typing.Any]
-    Message = typing.MutableMapping[str, typing.Any]
-
-    Receive = typing.Callable[[], typing.Awaitable[Message]]
-    Send = typing.Callable[[Message], typing.Awaitable[None]]
-
-    ASGIApp = typing.Callable[[Scope, Receive, Send], typing.Awaitable[None]]
-
 
 _Message = typing.Dict[str, typing.Any]
 _Receive = typing.Callable[[], typing.Awaitable[_Message]]
@@ -87,11 +77,7 @@
 
     def __init__(
         self,
-<<<<<<< HEAD
-        app: "ASGIApp",
-=======
         app: _ASGIApp,
->>>>>>> 1ff67ea4
         raise_app_exceptions: bool = True,
         root_path: str = "",
         client: typing.Tuple[str, int] = ("127.0.0.1", 123),
@@ -136,11 +122,7 @@
 
         # ASGI callables.
 
-<<<<<<< HEAD
-        async def receive() -> "Message":
-=======
         async def receive() -> typing.Dict[str, typing.Any]:
->>>>>>> 1ff67ea4
             nonlocal request_complete
 
             if request_complete:
@@ -154,11 +136,7 @@
                 return {"type": "http.request", "body": b"", "more_body": False}
             return {"type": "http.request", "body": body, "more_body": True}
 
-<<<<<<< HEAD
-        async def send(message: "Message") -> None:
-=======
         async def send(message: typing.Dict[str, typing.Any]) -> None:
->>>>>>> 1ff67ea4
             nonlocal status_code, response_headers, response_started
 
             if message["type"] == "http.response.start":
