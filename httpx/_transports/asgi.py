<<<<<<< HEAD
import contextlib
from typing import (
    TYPE_CHECKING,
    AsyncIterator,
    Awaitable,
    Callable,
    Dict,
    List,
    Optional,
    Tuple,
    Union,
)
=======
from typing import TYPE_CHECKING, Callable, Dict, List, Optional, Tuple, Union
>>>>>>> b4811664

import httpcore
import sniffio

from .._content_streams import AsyncIteratorStream, ByteStream
from .._utils import warn_deprecated

<<<<<<< HEAD
if TYPE_CHECKING:
=======
if TYPE_CHECKING:  # pragma: no cover
>>>>>>> b4811664
    import asyncio
    import trio

    Event = Union[asyncio.Event, trio.Event]


def create_event() -> "Event":
    if sniffio.current_async_library() == "trio":
        import trio

        return trio.Event()
    else:
        import asyncio

        return asyncio.Event()


async def create_background_task(
    async_fn: Callable[[], Awaitable[None]]
) -> Callable[[], Awaitable[None]]:
    if sniffio.current_async_library() == "trio":
        import trio

        nursery_manager = trio.open_nursery()
        nursery = await nursery_manager.__aenter__()
        nursery.start_soon(async_fn)

        async def aclose() -> None:
            await nursery_manager.__aexit__(None, None, None)

        return aclose

    else:
        import asyncio

        loop = asyncio.get_event_loop()
        task = loop.create_task(async_fn())

        async def aclose() -> None:
            task.cancel()
            # Task must be awaited in all cases to avoid debug warnings.
            with contextlib.suppress(asyncio.CancelledError):
                await task

        return aclose


def create_channel(
    capacity: int,
) -> Tuple[
    Callable[[bytes], Awaitable[None]],
    Callable[[], Awaitable[None]],
    Callable[[], AsyncIterator[bytes]],
]:
    """
    Create an in-memory channel to pass data chunks between tasks.

    * `produce()`: send data through the channel, blocking if necessary.
    * `consume()`: iterate over data in the channel.
    * `aclose_produce()`: mark that no more data will be produced, causing
    `consume()` to flush remaining data chunks then stop.
    """
    if sniffio.current_async_library() == "trio":
        import trio

        send_channel, receive_channel = trio.open_memory_channel[bytes](capacity)

        async def consume() -> AsyncIterator[bytes]:
            async for chunk in receive_channel:
                yield chunk

        return send_channel.send, send_channel.aclose, consume

    else:
        import asyncio

        queue: asyncio.Queue[bytes] = asyncio.Queue(capacity)
        produce_closed = False

        async def produce(chunk: bytes) -> None:
            assert not produce_closed
            await queue.put(chunk)

        async def aclose_produce() -> None:
            nonlocal produce_closed
            await queue.put(b"")  # Make sure (*) doesn't block forever.
            produce_closed = True

        async def consume() -> AsyncIterator[bytes]:
            while True:
                if produce_closed and queue.empty():
                    break
                yield await queue.get()  # (*)

        return produce, aclose_produce, consume


class ASGITransport(httpcore.AsyncHTTPTransport):
    """
    A custom AsyncTransport that handles sending requests directly to an ASGI app.
    The simplest way to use this functionality is to use the `app` argument.

    ```
    client = httpx.AsyncClient(app=app)
    ```

    Alternatively, you can setup the transport instance explicitly.
    This allows you to include any additional configuration arguments specific
    to the ASGITransport class:

    ```
    transport = httpx.ASGITransport(
        app=app,
        root_path="/submount",
        client=("1.2.3.4", 123)
    )
    client = httpx.AsyncClient(transport=transport)
    ```

    Arguments:

    * `app` - The ASGI application.
    * `raise_app_exceptions` - Boolean indicating if exceptions in the application
       should be raised. Default to `True`. Can be set to `False` for use cases
       such as testing the content of a client 500 response.
    * `root_path` - The root path on which the ASGI application should be mounted.
    * `client` - A two-tuple indicating the client IP and port of incoming requests.
    ```
    """

    def __init__(
        self,
        app: Callable,
        raise_app_exceptions: bool = True,
        root_path: str = "",
        client: Tuple[str, int] = ("127.0.0.1", 123),
    ) -> None:
        self.app = app
        self.raise_app_exceptions = raise_app_exceptions
        self.root_path = root_path
        self.client = client

    async def request(
        self,
        method: bytes,
        url: Tuple[bytes, bytes, Optional[int], bytes],
        headers: List[Tuple[bytes, bytes]] = None,
        stream: httpcore.AsyncByteStream = None,
        timeout: Dict[str, Optional[float]] = None,
    ) -> Tuple[bytes, int, bytes, List[Tuple[bytes, bytes]], httpcore.AsyncByteStream]:
        headers = [] if headers is None else headers
        stream = ByteStream(b"") if stream is None else stream

<<<<<<< HEAD
        # Prepare ASGI scope.
=======
        # ASGI scope.
>>>>>>> b4811664
        scheme, host, port, full_path = url
        path, _, query = full_path.partition(b"?")
        scope = {
            "type": "http",
            "asgi": {"version": "3.0"},
            "http_version": "1.1",
            "method": method.decode(),
            "headers": headers,
            "scheme": scheme.decode("ascii"),
            "path": path.decode("ascii"),
            "query_string": query,
            "server": (host.decode("ascii"), port),
            "client": self.client,
            "root_path": self.root_path,
        }

        # Request.
        request_body_chunks = stream.__aiter__()
        request_complete = False
<<<<<<< HEAD

        # Response.
        response_headers: Optional[List[Tuple[bytes, bytes]]] = None
        status_code: Optional[int] = None
        response_started_or_app_crashed = create_event()
        produce_body, aclose_body, consume_body = create_channel(1)
        response_complete = create_event()

        # ASGI receive/send callables.
=======

        # Response.
        status_code = None
        response_headers = None
        body_parts = []
        response_started = False
        response_complete = create_event()

        # ASGI callables.
>>>>>>> b4811664

        async def receive() -> dict:
            nonlocal request_complete

            if request_complete:
                await response_complete.wait()
                return {"type": "http.disconnect"}

            try:
                body = await request_body_chunks.__anext__()
            except StopAsyncIteration:
                request_complete = True
                return {"type": "http.request", "body": b"", "more_body": False}
            return {"type": "http.request", "body": body, "more_body": True}

        async def send(message: dict) -> None:
<<<<<<< HEAD
            nonlocal status_code, response_headers
=======
            nonlocal status_code, response_headers, response_started

>>>>>>> b4811664
            if message["type"] == "http.response.start":
                assert not response_started_or_app_crashed.is_set()
                status_code = message["status"]
                response_headers = message.get("headers", [])
                response_started_or_app_crashed.set()

            elif message["type"] == "http.response.body":
                assert not response_complete.is_set()
                body = message.get("body", b"")
                more_body = message.get("more_body", False)

                if body and method != b"HEAD":
                    await produce_body(body)

                if not more_body:
                    await aclose_body()
                    response_complete.set()

<<<<<<< HEAD
        # Application wrapper.

        app_exception: Optional[Exception] = None

        async def run_app() -> None:
            nonlocal app_exception
            try:
                await self.app(scope, receive, send)
            except Exception as exc:
                app_exception = exc
                response_started_or_app_crashed.set()
                await aclose_body()  # Stop response body consumer once flushed (*).

        # Response body iterator.

        async def aiter_response_body() -> AsyncIterator[bytes]:
            async for chunk in consume_body():  # (*)
                yield chunk

            if app_exception is not None and self.raise_app_exceptions:
                raise app_exception

        # Now we wire things up...

        aclose = await create_background_task(run_app)

        await response_started_or_app_crashed.wait()

        if app_exception is not None:
            await aclose()
            if self.raise_app_exceptions:
                raise app_exception
=======
        try:
            await self.app(scope, receive, send)
        except Exception:
            if self.raise_app_exceptions or not response_complete.is_set():
                raise
>>>>>>> b4811664

        assert status_code is not None
        assert response_headers is not None

        stream = AsyncIteratorStream(aiter_response_body(), close_func=aclose)

        return (b"HTTP/1.1", status_code, b"", response_headers, stream)


class ASGIDispatch(ASGITransport):
    def __init__(
        self,
        app: Callable,
        raise_app_exceptions: bool = True,
        root_path: str = "",
        client: Tuple[str, int] = ("127.0.0.1", 123),
    ) -> None:
        warn_deprecated("ASGIDispatch is deprecated, please use ASGITransport")
        super().__init__(
            app=app,
            raise_app_exceptions=raise_app_exceptions,
            root_path=root_path,
            client=client,
        )<|MERGE_RESOLUTION|>--- conflicted
+++ resolved
@@ -1,4 +1,3 @@
-<<<<<<< HEAD
 import contextlib
 from typing import (
     TYPE_CHECKING,
@@ -11,9 +10,6 @@
     Tuple,
     Union,
 )
-=======
-from typing import TYPE_CHECKING, Callable, Dict, List, Optional, Tuple, Union
->>>>>>> b4811664
 
 import httpcore
 import sniffio
@@ -21,11 +17,7 @@
 from .._content_streams import AsyncIteratorStream, ByteStream
 from .._utils import warn_deprecated
 
-<<<<<<< HEAD
-if TYPE_CHECKING:
-=======
 if TYPE_CHECKING:  # pragma: no cover
->>>>>>> b4811664
     import asyncio
     import trio
 
@@ -179,11 +171,7 @@
         headers = [] if headers is None else headers
         stream = ByteStream(b"") if stream is None else stream
 
-<<<<<<< HEAD
-        # Prepare ASGI scope.
-=======
         # ASGI scope.
->>>>>>> b4811664
         scheme, host, port, full_path = url
         path, _, query = full_path.partition(b"?")
         scope = {
@@ -203,27 +191,15 @@
         # Request.
         request_body_chunks = stream.__aiter__()
         request_complete = False
-<<<<<<< HEAD
 
         # Response.
+        status_code: Optional[int] = None
         response_headers: Optional[List[Tuple[bytes, bytes]]] = None
-        status_code: Optional[int] = None
+        produce_body, aclose_body, consume_body = create_channel(1)
         response_started_or_app_crashed = create_event()
-        produce_body, aclose_body, consume_body = create_channel(1)
         response_complete = create_event()
 
-        # ASGI receive/send callables.
-=======
-
-        # Response.
-        status_code = None
-        response_headers = None
-        body_parts = []
-        response_started = False
-        response_complete = create_event()
-
         # ASGI callables.
->>>>>>> b4811664
 
         async def receive() -> dict:
             nonlocal request_complete
@@ -240,12 +216,7 @@
             return {"type": "http.request", "body": body, "more_body": True}
 
         async def send(message: dict) -> None:
-<<<<<<< HEAD
             nonlocal status_code, response_headers
-=======
-            nonlocal status_code, response_headers, response_started
-
->>>>>>> b4811664
             if message["type"] == "http.response.start":
                 assert not response_started_or_app_crashed.is_set()
                 status_code = message["status"]
@@ -264,7 +235,6 @@
                     await aclose_body()
                     response_complete.set()
 
-<<<<<<< HEAD
         # Application wrapper.
 
         app_exception: Optional[Exception] = None
@@ -295,15 +265,8 @@
 
         if app_exception is not None:
             await aclose()
-            if self.raise_app_exceptions:
+            if self.raise_app_exceptions or not response_complete.is_set():
                 raise app_exception
-=======
-        try:
-            await self.app(scope, receive, send)
-        except Exception:
-            if self.raise_app_exceptions or not response_complete.is_set():
-                raise
->>>>>>> b4811664
 
         assert status_code is not None
         assert response_headers is not None
