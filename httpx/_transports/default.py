"""
Custom transports, with nicely configured defaults.

The following additional keyword arguments are currently supported by httpcore...

* uds: str
* local_address: str
* retries: int

Example usages...

# Disable HTTP/2 on a single specific domain.
mounts = {
    "all://": httpx.HTTPTransport(http2=True),
    "all://*example.org": httpx.HTTPTransport()
}

# Using advanced httpcore configuration, with connection retries.
transport = httpx.HTTPTransport(retries=1)
client = httpx.Client(transport=transport)

# Using advanced httpcore configuration, with unix domain sockets.
transport = httpx.HTTPTransport(uds="socket.uds")
client = httpx.Client(transport=transport)
"""

from __future__ import annotations

import contextlib
import ssl
import typing
from types import TracebackType

import httpcore

from .._config import DEFAULT_LIMITS, Limits, Proxy, SSLContext
from .._exceptions import (
    ConnectError,
    ConnectTimeout,
    LocalProtocolError,
    NetworkError,
    PoolTimeout,
    ProtocolError,
    ProxyError,
    ReadError,
    ReadTimeout,
    RemoteProtocolError,
    TimeoutException,
    UnsupportedProtocol,
    WriteError,
    WriteTimeout,
)
from .._models import Request, Response
from .._types import AsyncByteStream, ProxyTypes, SyncByteStream
from .._urls import URL
from .base import AsyncBaseTransport, BaseTransport

T = typing.TypeVar("T", bound="HTTPTransport")
A = typing.TypeVar("A", bound="AsyncHTTPTransport")

SOCKET_OPTION = typing.Union[
    typing.Tuple[int, int, int],
    typing.Tuple[int, int, typing.Union[bytes, bytearray]],
    typing.Tuple[int, int, None, int],
]

__all__ = ["AsyncHTTPTransport", "HTTPTransport"]


@contextlib.contextmanager
def map_httpcore_exceptions() -> typing.Iterator[None]:
    try:
        yield
    except Exception as exc:
        mapped_exc = None

        for from_exc, to_exc in HTTPCORE_EXC_MAP.items():
            if not isinstance(exc, from_exc):
                continue
            # We want to map to the most specific exception we can find.
            # Eg if `exc` is an `httpcore.ReadTimeout`, we want to map to
            # `httpx.ReadTimeout`, not just `httpx.TimeoutException`.
            if mapped_exc is None or issubclass(to_exc, mapped_exc):
                mapped_exc = to_exc

        if mapped_exc is None:  # pragma: no cover
            raise

        message = str(exc)
        raise mapped_exc(message) from exc


HTTPCORE_EXC_MAP = {
    httpcore.TimeoutException: TimeoutException,
    httpcore.ConnectTimeout: ConnectTimeout,
    httpcore.ReadTimeout: ReadTimeout,
    httpcore.WriteTimeout: WriteTimeout,
    httpcore.PoolTimeout: PoolTimeout,
    httpcore.NetworkError: NetworkError,
    httpcore.ConnectError: ConnectError,
    httpcore.ReadError: ReadError,
    httpcore.WriteError: WriteError,
    httpcore.ProxyError: ProxyError,
    httpcore.UnsupportedProtocol: UnsupportedProtocol,
    httpcore.ProtocolError: ProtocolError,
    httpcore.LocalProtocolError: LocalProtocolError,
    httpcore.RemoteProtocolError: RemoteProtocolError,
}


class ResponseStream(SyncByteStream):
    def __init__(self, httpcore_stream: typing.Iterable[bytes]) -> None:
        self._httpcore_stream = httpcore_stream

    def __iter__(self) -> typing.Iterator[bytes]:
        with map_httpcore_exceptions():
            for part in self._httpcore_stream:
                yield part

    def close(self) -> None:
        if hasattr(self._httpcore_stream, "close"):
            self._httpcore_stream.close()


class HTTPTransport(BaseTransport):
    def __init__(
        self,
        ssl_context: ssl.SSLContext | None = None,
        http1: bool = True,
        http2: bool = False,
        limits: Limits = DEFAULT_LIMITS,
        trust_env: bool = True,
        proxy: ProxyTypes | None = None,
        uds: str | None = None,
        local_address: str | None = None,
        retries: int = 0,
        socket_options: typing.Iterable[SOCKET_OPTION] | None = None,
    ) -> None:
        proxy = Proxy(url=proxy) if isinstance(proxy, (str, URL)) else proxy
        ssl_context = ssl_context or SSLContext()

        if proxy is None:
            self._pool = httpcore.ConnectionPool(
                ssl_context=ssl_context,
                max_connections=limits.max_connections,
                max_keepalive_connections=limits.max_keepalive_connections,
                keepalive_expiry=limits.keepalive_expiry,
                http1=http1,
                http2=http2,
                uds=uds,
                local_address=local_address,
                retries=retries,
                socket_options=socket_options,
            )
        elif proxy.url.scheme in ("http", "https"):
            self._pool = httpcore.HTTPProxy(
                proxy_url=httpcore.URL(
                    scheme=proxy.url.raw_scheme,
                    host=proxy.url.raw_host,
                    port=proxy.url.port,
                    target=proxy.url.raw_path,
                ),
                proxy_auth=proxy.raw_auth,
                proxy_headers=proxy.headers.raw,
                ssl_context=ssl_context,
                proxy_ssl_context=proxy.ssl_context,
                max_connections=limits.max_connections,
                max_keepalive_connections=limits.max_keepalive_connections,
                keepalive_expiry=limits.keepalive_expiry,
                http1=http1,
                http2=http2,
                socket_options=socket_options,
            )
        elif proxy.url.scheme == "socks5":
            try:
                import socksio  # noqa
            except ImportError:  # pragma: no cover
                raise ImportError(
                    "Using SOCKS proxy, but the 'socksio' package is not installed. "
                    "Make sure to install httpx using `pip install httpx[socks]`."
                ) from None

            self._pool = httpcore.SOCKSProxy(
                proxy_url=httpcore.URL(
                    scheme=proxy.url.raw_scheme,
                    host=proxy.url.raw_host,
                    port=proxy.url.port,
                    target=proxy.url.raw_path,
                ),
                proxy_auth=proxy.raw_auth,
                ssl_context=ssl_context,
                max_connections=limits.max_connections,
                max_keepalive_connections=limits.max_keepalive_connections,
                keepalive_expiry=limits.keepalive_expiry,
                http1=http1,
                http2=http2,
            )
        else:  # pragma: no cover
            raise ValueError(
                "Proxy protocol must be either 'http', 'https', or 'socks5',"
                f" but got {proxy.url.scheme!r}."
            )

    def __enter__(self: T) -> T:  # Use generics for subclass support.
        self._pool.__enter__()
        return self

    def __exit__(
        self,
        exc_type: type[BaseException] | None = None,
        exc_value: BaseException | None = None,
        traceback: TracebackType | None = None,
    ) -> None:
        with map_httpcore_exceptions():
            self._pool.__exit__(exc_type, exc_value, traceback)

    def handle_request(
        self,
        request: Request,
    ) -> Response:
        assert isinstance(request.stream, SyncByteStream)

        req = httpcore.Request(
            method=request.method,
            url=httpcore.URL(
                scheme=request.url.raw_scheme,
                host=request.url.raw_host,
                port=request.url.port,
                target=request.url.raw_path,
            ),
            headers=request.headers.raw,
            content=request.stream,
            extensions=request.extensions,
        )
        with map_httpcore_exceptions():
            resp = self._pool.handle_request(req)

        assert isinstance(resp.stream, typing.Iterable)

        return Response(
            status_code=resp.status,
            headers=resp.headers,
            stream=ResponseStream(resp.stream),
            extensions=resp.extensions,
        )

    def close(self) -> None:
        self._pool.close()


class AsyncResponseStream(AsyncByteStream):
    def __init__(self, httpcore_stream: typing.AsyncIterable[bytes]) -> None:
        self._httpcore_stream = httpcore_stream

    async def __aiter__(self) -> typing.AsyncIterator[bytes]:
        with map_httpcore_exceptions():
            async for part in self._httpcore_stream:
                yield part

    async def aclose(self) -> None:
        if hasattr(self._httpcore_stream, "aclose"):
            await self._httpcore_stream.aclose()


class AsyncHTTPTransport(AsyncBaseTransport):
    def __init__(
        self,
        ssl_context: ssl.SSLContext | None = None,
        http1: bool = True,
        http2: bool = False,
        limits: Limits = DEFAULT_LIMITS,
        proxy: ProxyTypes | None = None,
        uds: str | None = None,
        local_address: str | None = None,
        retries: int = 0,
        socket_options: typing.Iterable[SOCKET_OPTION] | None = None,
    ) -> None:
<<<<<<< HEAD
        try:
            import sniffio  # noqa: F401
        except ImportError:  # pragma: nocover
            raise RuntimeError(
                "Using httpx in async mode, but neither "
                "'httpx[asyncio]' or 'httpx[trio]' is installed."
            )

        ssl_context = create_ssl_context(verify=verify, cert=cert, trust_env=trust_env)
=======
>>>>>>> 2763690e
        proxy = Proxy(url=proxy) if isinstance(proxy, (str, URL)) else proxy
        ssl_context = ssl_context or SSLContext()

        if proxy is None:
            self._pool = httpcore.AsyncConnectionPool(
                ssl_context=ssl_context,
                max_connections=limits.max_connections,
                max_keepalive_connections=limits.max_keepalive_connections,
                keepalive_expiry=limits.keepalive_expiry,
                http1=http1,
                http2=http2,
                uds=uds,
                local_address=local_address,
                retries=retries,
                socket_options=socket_options,
            )
        elif proxy.url.scheme in ("http", "https"):
            self._pool = httpcore.AsyncHTTPProxy(
                proxy_url=httpcore.URL(
                    scheme=proxy.url.raw_scheme,
                    host=proxy.url.raw_host,
                    port=proxy.url.port,
                    target=proxy.url.raw_path,
                ),
                proxy_auth=proxy.raw_auth,
                proxy_headers=proxy.headers.raw,
                proxy_ssl_context=proxy.ssl_context,
                ssl_context=ssl_context,
                max_connections=limits.max_connections,
                max_keepalive_connections=limits.max_keepalive_connections,
                keepalive_expiry=limits.keepalive_expiry,
                http1=http1,
                http2=http2,
                socket_options=socket_options,
            )
        elif proxy.url.scheme == "socks5":
            try:
                import socksio  # noqa
            except ImportError:  # pragma: no cover
                raise ImportError(
                    "Using SOCKS proxy, but the 'socksio' package is not installed. "
                    "Make sure to install httpx using `pip install httpx[socks]`."
                ) from None

            self._pool = httpcore.AsyncSOCKSProxy(
                proxy_url=httpcore.URL(
                    scheme=proxy.url.raw_scheme,
                    host=proxy.url.raw_host,
                    port=proxy.url.port,
                    target=proxy.url.raw_path,
                ),
                proxy_auth=proxy.raw_auth,
                ssl_context=ssl_context,
                max_connections=limits.max_connections,
                max_keepalive_connections=limits.max_keepalive_connections,
                keepalive_expiry=limits.keepalive_expiry,
                http1=http1,
                http2=http2,
            )
        else:  # pragma: no cover
            raise ValueError(
                "Proxy protocol must be either 'http', 'https', or 'socks5',"
                " but got {proxy.url.scheme!r}."
            )

    async def __aenter__(self: A) -> A:  # Use generics for subclass support.
        await self._pool.__aenter__()
        return self

    async def __aexit__(
        self,
        exc_type: type[BaseException] | None = None,
        exc_value: BaseException | None = None,
        traceback: TracebackType | None = None,
    ) -> None:
        with map_httpcore_exceptions():
            await self._pool.__aexit__(exc_type, exc_value, traceback)

    async def handle_async_request(
        self,
        request: Request,
    ) -> Response:
        assert isinstance(request.stream, AsyncByteStream)

        req = httpcore.Request(
            method=request.method,
            url=httpcore.URL(
                scheme=request.url.raw_scheme,
                host=request.url.raw_host,
                port=request.url.port,
                target=request.url.raw_path,
            ),
            headers=request.headers.raw,
            content=request.stream,
            extensions=request.extensions,
        )
        with map_httpcore_exceptions():
            resp = await self._pool.handle_async_request(req)

        assert isinstance(resp.stream, typing.AsyncIterable)

        return Response(
            status_code=resp.status,
            headers=resp.headers,
            stream=AsyncResponseStream(resp.stream),
            extensions=resp.extensions,
        )

    async def aclose(self) -> None:
        await self._pool.aclose()<|MERGE_RESOLUTION|>--- conflicted
+++ resolved
@@ -275,7 +275,6 @@
         retries: int = 0,
         socket_options: typing.Iterable[SOCKET_OPTION] | None = None,
     ) -> None:
-<<<<<<< HEAD
         try:
             import sniffio  # noqa: F401
         except ImportError:  # pragma: nocover
@@ -284,9 +283,6 @@
                 "'httpx[asyncio]' or 'httpx[trio]' is installed."
             )
 
-        ssl_context = create_ssl_context(verify=verify, cert=cert, trust_env=trust_env)
-=======
->>>>>>> 2763690e
         proxy = Proxy(url=proxy) if isinstance(proxy, (str, URL)) else proxy
         ssl_context = ssl_context or SSLContext()
 
