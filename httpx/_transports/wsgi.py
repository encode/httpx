--- conflicted
+++ resolved
@@ -8,13 +8,7 @@
 from .._types import SyncByteStream
 from .base import BaseTransport
 
-<<<<<<< HEAD
-if typing.TYPE_CHECKING:
-    from _typeshed import OptExcInfo  # pragma: no cover
-    from _typeshed.wsgi import WSGIApplication  # pragma: no cover
 
-_T = typing.TypeVar("_T")
-=======
 _T = typing.TypeVar("_T")
 _ExcInfo = typing.Tuple[typing.Type[BaseException], BaseException, types.TracebackType]
 _OptExcInfo = typing.Union[_ExcInfo, typing.Tuple[None, None, None]]
@@ -30,7 +24,6 @@
 WSGIApplication = typing.Callable[
     [typing.Dict[str, typing.Any], StartResponse], typing.Iterable[bytes]
 ]
->>>>>>> 1ff67ea4
 
 
 def _skip_leading_empty_chunks(body: typing.Iterable[_T]) -> typing.Iterable[_T]:
@@ -90,11 +83,7 @@
 
     def __init__(
         self,
-<<<<<<< HEAD
-        app: "WSGIApplication",
-=======
         app: WSGIApplication,
->>>>>>> 1ff67ea4
         raise_app_exceptions: bool = True,
         script_name: str = "",
         remote_addr: str = "127.0.0.1",
@@ -140,13 +129,8 @@
         def start_response(
             status: str,
             response_headers: typing.List[typing.Tuple[str, str]],
-<<<<<<< HEAD
-            exc_info: typing.Optional["OptExcInfo"] = None,
-        ) -> typing.Callable[[bytes], object]:
-=======
             exc_info: typing.Optional[_OptExcInfo] = None,
         ) -> typing.Callable[[bytes], typing.Any]:
->>>>>>> 1ff67ea4
             nonlocal seen_status, seen_response_headers, seen_exc_info
             seen_status = status
             seen_response_headers = response_headers
