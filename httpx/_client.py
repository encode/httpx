--- conflicted
+++ resolved
@@ -589,21 +589,10 @@
     sending requests.
     * **cookies** - *(optional)* Dictionary of Cookie items to include when
     sending requests.
-<<<<<<< HEAD
     * **ssl_context** - *(optional)* An SSL certificate used by the requested host
     to authenticate the client.
-=======
-    * **verify** - *(optional)* SSL certificates (a.k.a CA bundle) used to
-    verify the identity of requested hosts. Either `True` (default CA bundle),
-    a path to an SSL certificate file, an `ssl.SSLContext`, or `False`
-    (which will disable verification).
-    * **cert** - *(optional)* An SSL certificate used by the requested host
-    to authenticate the client. Either a path to an SSL certificate file, or
-    two-tuple of (certificate file, key file), or a three-tuple of (certificate
-    file, key file, password).
     * **http2** - *(optional)* A boolean indicating if HTTP/2 support should be
     enabled. Defaults to `False`.
->>>>>>> 419d3a9d
     * **proxy** - *(optional)* A proxy URL where all the traffic should be routed.
     * **proxies** - *(optional)* A dictionary mapping proxy keys to proxy
     URLs.
