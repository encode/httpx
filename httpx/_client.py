from __future__ import annotations

import datetime
import enum
import logging
import time
import typing
import warnings
from contextlib import asynccontextmanager, contextmanager
from types import TracebackType

from .__version__ import __version__
from ._auth import Auth, BasicAuth, FunctionAuth
from ._config import (
    DEFAULT_LIMITS,
    DEFAULT_MAX_REDIRECTS,
    DEFAULT_TIMEOUT_CONFIG,
    Limits,
    Proxy,
    Timeout,
)
from ._decoders import SUPPORTED_DECODERS
from ._exceptions import (
    InvalidURL,
    RemoteProtocolError,
    TooManyRedirects,
    request_context,
)
from ._models import Cookies, Headers, Request, Response
from ._status_codes import codes
<<<<<<< HEAD
from ._transports import AsyncHTTPTransport, HTTPTransport
from ._transports.asgi import ASGITransport
from ._transports.base import AsyncBaseTransport, BaseTransport
from ._transports.wsgi import WSGITransport
=======
from ._transports.base import AsyncBaseTransport, BaseTransport
from ._transports.default import AsyncHTTPTransport, HTTPTransport
>>>>>>> 4596370f
from ._types import (
    AsyncByteStream,
    AuthTypes,
    CookieTypes,
    HeaderTypes,
    ProxyTypes,
    QueryParamTypes,
    RequestContent,
    RequestData,
    RequestExtensions,
    RequestFiles,
    SyncByteStream,
    TimeoutTypes,
)
from ._urls import URL, QueryParams
from ._utils import (
    URLPattern,
    get_environment_proxies,
    is_https_redirect,
    same_origin,
)

if typing.TYPE_CHECKING:
    import ssl  # pragma: no cover


__all__ = ["USE_CLIENT_DEFAULT", "AsyncClient", "Client"]

# The type annotation for @classmethod and context managers here follows PEP 484
# https://www.python.org/dev/peps/pep-0484/#annotating-instance-and-class-methods
T = typing.TypeVar("T", bound="Client")
U = typing.TypeVar("U", bound="AsyncClient")


class UseClientDefault:
    """
    For some parameters such as `auth=...` and `timeout=...` we need to be able
    to indicate the default "unset" state, in a way that is distinctly different
    to using `None`.

    The default "unset" state indicates that whatever default is set on the
    client should be used. This is different to setting `None`, which
    explicitly disables the parameter, possibly overriding a client default.

    For example we use `timeout=USE_CLIENT_DEFAULT` in the `request()` signature.
    Omitting the `timeout` parameter will send a request using whatever default
    timeout has been configured on the client. Including `timeout=None` will
    ensure no timeout is used.

    Note that user code shouldn't need to use the `USE_CLIENT_DEFAULT` constant,
    but it is used internally when a parameter is not included.
    """


USE_CLIENT_DEFAULT = UseClientDefault()


logger = logging.getLogger("httpx")

USER_AGENT = f"python-httpx/{__version__}"
ACCEPT_ENCODING = ", ".join(
    [key for key in SUPPORTED_DECODERS.keys() if key != "identity"]
)


class ClientState(enum.Enum):
    # UNOPENED:
    #   The client has been instantiated, but has not been used to send a request,
    #   or been opened by entering the context of a `with` block.
    UNOPENED = 1
    # OPENED:
    #   The client has either sent a request, or is within a `with` block.
    OPENED = 2
    # CLOSED:
    #   The client has either exited the `with` block, or `close()` has
    #   been called explicitly.
    CLOSED = 3


class BoundSyncStream(SyncByteStream):
    """
    A byte stream that is bound to a given response instance, and that
    ensures the `response.elapsed` is set once the response is closed.
    """

    def __init__(
        self, stream: SyncByteStream, response: Response, start: float
    ) -> None:
        self._stream = stream
        self._response = response
        self._start = start

    def __iter__(self) -> typing.Iterator[bytes]:
        for chunk in self._stream:
            yield chunk

    def close(self) -> None:
        elapsed = time.perf_counter() - self._start
        self._response.elapsed = datetime.timedelta(seconds=elapsed)
        self._stream.close()


class BoundAsyncStream(AsyncByteStream):
    """
    An async byte stream that is bound to a given response instance, and that
    ensures the `response.elapsed` is set once the response is closed.
    """

    def __init__(
        self, stream: AsyncByteStream, response: Response, start: float
    ) -> None:
        self._stream = stream
        self._response = response
        self._start = start

    async def __aiter__(self) -> typing.AsyncIterator[bytes]:
        async for chunk in self._stream:
            yield chunk

    async def aclose(self) -> None:
        elapsed = time.perf_counter() - self._start
        self._response.elapsed = datetime.timedelta(seconds=elapsed)
        await self._stream.aclose()


EventHook = typing.Callable[..., typing.Any]


class BaseClient:
    def __init__(
        self,
        *,
        auth: AuthTypes | None = None,
        params: QueryParamTypes | None = None,
        headers: HeaderTypes | None = None,
        cookies: CookieTypes | None = None,
        timeout: TimeoutTypes = DEFAULT_TIMEOUT_CONFIG,
        follow_redirects: bool = False,
        max_redirects: int = DEFAULT_MAX_REDIRECTS,
        event_hooks: None | (typing.Mapping[str, list[EventHook]]) = None,
        base_url: URL | str = "",
        trust_env: bool = True,
        default_encoding: str | typing.Callable[[bytes], str] = "utf-8",
    ) -> None:
        event_hooks = {} if event_hooks is None else event_hooks

        self._base_url = self._enforce_trailing_slash(URL(base_url))

        self._auth = self._build_auth(auth)
        self._params = QueryParams(params)
        self.headers = Headers(headers)
        self._cookies = Cookies(cookies)
        self._timeout = Timeout(timeout)
        self.follow_redirects = follow_redirects
        self.max_redirects = max_redirects
        self._event_hooks = {
            "request": list(event_hooks.get("request", [])),
            "response": list(event_hooks.get("response", [])),
        }
        self._trust_env = trust_env
        self._default_encoding = default_encoding
        self._state = ClientState.UNOPENED

    @property
    def is_closed(self) -> bool:
        """
        Check if the client being closed
        """
        return self._state == ClientState.CLOSED

    @property
    def trust_env(self) -> bool:
        return self._trust_env

    def _enforce_trailing_slash(self, url: URL) -> URL:
        if url.raw_path.endswith(b"/"):
            return url
        return url.copy_with(raw_path=url.raw_path + b"/")

    def _get_proxy_map(
        self, proxy: ProxyTypes | None, allow_env_proxies: bool
    ) -> dict[str, Proxy | None]:
        if proxy is None:
            if allow_env_proxies:
                return {
                    key: None if url is None else Proxy(url=url)
                    for key, url in get_environment_proxies().items()
                }
            return {}
        else:
            proxy = Proxy(url=proxy) if isinstance(proxy, (str, URL)) else proxy
            return {"all://": proxy}

    @property
    def timeout(self) -> Timeout:
        return self._timeout

    @timeout.setter
    def timeout(self, timeout: TimeoutTypes) -> None:
        self._timeout = Timeout(timeout)

    @property
    def event_hooks(self) -> dict[str, list[EventHook]]:
        return self._event_hooks

    @event_hooks.setter
    def event_hooks(self, event_hooks: dict[str, list[EventHook]]) -> None:
        self._event_hooks = {
            "request": list(event_hooks.get("request", [])),
            "response": list(event_hooks.get("response", [])),
        }

    @property
    def auth(self) -> Auth | None:
        """
        Authentication class used when none is passed at the request-level.

        See also [Authentication][0].

        [0]: /quickstart/#authentication
        """
        return self._auth

    @auth.setter
    def auth(self, auth: AuthTypes) -> None:
        self._auth = self._build_auth(auth)

    @property
    def base_url(self) -> URL:
        """
        Base URL to use when sending requests with relative URLs.
        """
        return self._base_url

    @base_url.setter
    def base_url(self, url: URL | str) -> None:
        self._base_url = self._enforce_trailing_slash(URL(url))

    @property
    def headers(self) -> Headers:
        """
        HTTP headers to include when sending requests.
        """
        return self._headers

    @headers.setter
    def headers(self, headers: HeaderTypes) -> None:
        client_headers = Headers(
            {
                b"Accept": b"*/*",
                b"Accept-Encoding": ACCEPT_ENCODING.encode("ascii"),
                b"Connection": b"keep-alive",
                b"User-Agent": USER_AGENT.encode("ascii"),
            }
        )
        client_headers.update(headers)
        self._headers = client_headers

    @property
    def cookies(self) -> Cookies:
        """
        Cookie values to include when sending requests.
        """
        return self._cookies

    @cookies.setter
    def cookies(self, cookies: CookieTypes) -> None:
        self._cookies = Cookies(cookies)

    @property
    def params(self) -> QueryParams:
        """
        Query parameters to include in the URL when sending requests.
        """
        return self._params

    @params.setter
    def params(self, params: QueryParamTypes) -> None:
        self._params = QueryParams(params)

    def build_request(
        self,
        method: str,
        url: URL | str,
        *,
        content: RequestContent | None = None,
        data: RequestData | None = None,
        files: RequestFiles | None = None,
        json: typing.Any | None = None,
        params: QueryParamTypes | None = None,
        headers: HeaderTypes | None = None,
        cookies: CookieTypes | None = None,
        timeout: TimeoutTypes | UseClientDefault = USE_CLIENT_DEFAULT,
        extensions: RequestExtensions | None = None,
    ) -> Request:
        """
        Build and return a request instance.

        * The `params`, `headers` and `cookies` arguments
        are merged with any values set on the client.
        * The `url` argument is merged with any `base_url` set on the client.

        See also: [Request instances][0]

        [0]: /advanced/clients/#request-instances
        """
        url = self._merge_url(url)
        headers = self._merge_headers(headers)
        cookies = self._merge_cookies(cookies)
        params = self._merge_queryparams(params)
        extensions = {} if extensions is None else extensions
        if "timeout" not in extensions:
            timeout = (
                self.timeout
                if isinstance(timeout, UseClientDefault)
                else Timeout(timeout)
            )
            extensions = dict(**extensions, timeout=timeout.as_dict())
        return Request(
            method,
            url,
            content=content,
            data=data,
            files=files,
            json=json,
            params=params,
            headers=headers,
            cookies=cookies,
            extensions=extensions,
        )

    def _merge_url(self, url: URL | str) -> URL:
        """
        Merge a URL argument together with any 'base_url' on the client,
        to create the URL used for the outgoing request.
        """
        merge_url = URL(url)
        if merge_url.is_relative_url:
            # To merge URLs we always append to the base URL. To get this
            # behaviour correct we always ensure the base URL ends in a '/'
            # separator, and strip any leading '/' from the merge URL.
            #
            # So, eg...
            #
            # >>> client = Client(base_url="https://www.example.com/subpath")
            # >>> client.base_url
            # URL('https://www.example.com/subpath/')
            # >>> client.build_request("GET", "/path").url
            # URL('https://www.example.com/subpath/path')
            merge_raw_path = self.base_url.raw_path + merge_url.raw_path.lstrip(b"/")
            return self.base_url.copy_with(raw_path=merge_raw_path)
        return merge_url

    def _merge_cookies(self, cookies: CookieTypes | None = None) -> CookieTypes | None:
        """
        Merge a cookies argument together with any cookies on the client,
        to create the cookies used for the outgoing request.
        """
        if cookies or self.cookies:
            merged_cookies = Cookies(self.cookies)
            merged_cookies.update(cookies)
            return merged_cookies
        return cookies

    def _merge_headers(self, headers: HeaderTypes | None = None) -> HeaderTypes | None:
        """
        Merge a headers argument together with any headers on the client,
        to create the headers used for the outgoing request.
        """
        merged_headers = Headers(self.headers)
        merged_headers.update(headers)
        return merged_headers

    def _merge_queryparams(
        self, params: QueryParamTypes | None = None
    ) -> QueryParamTypes | None:
        """
        Merge a queryparams argument together with any queryparams on the client,
        to create the queryparams used for the outgoing request.
        """
        if params or self.params:
            merged_queryparams = QueryParams(self.params)
            return merged_queryparams.merge(params)
        return params

    def _build_auth(self, auth: AuthTypes | None) -> Auth | None:
        if auth is None:
            return None
        elif isinstance(auth, tuple):
            return BasicAuth(username=auth[0], password=auth[1])
        elif isinstance(auth, Auth):
            return auth
        elif callable(auth):
            return FunctionAuth(func=auth)
        else:
            raise TypeError(f'Invalid "auth" argument: {auth!r}')

    def _build_request_auth(
        self,
        request: Request,
        auth: AuthTypes | UseClientDefault | None = USE_CLIENT_DEFAULT,
    ) -> Auth:
        auth = (
            self._auth if isinstance(auth, UseClientDefault) else self._build_auth(auth)
        )

        if auth is not None:
            return auth

        username, password = request.url.username, request.url.password
        if username or password:
            return BasicAuth(username=username, password=password)

        return Auth()

    def _build_redirect_request(self, request: Request, response: Response) -> Request:
        """
        Given a request and a redirect response, return a new request that
        should be used to effect the redirect.
        """
        method = self._redirect_method(request, response)
        url = self._redirect_url(request, response)
        headers = self._redirect_headers(request, url, method)
        stream = self._redirect_stream(request, method)
        cookies = Cookies(self.cookies)
        return Request(
            method=method,
            url=url,
            headers=headers,
            cookies=cookies,
            stream=stream,
            extensions=request.extensions,
        )

    def _redirect_method(self, request: Request, response: Response) -> str:
        """
        When being redirected we may want to change the method of the request
        based on certain specs or browser behavior.
        """
        method = request.method

        # https://tools.ietf.org/html/rfc7231#section-6.4.4
        if response.status_code == codes.SEE_OTHER and method != "HEAD":
            method = "GET"

        # Do what the browsers do, despite standards...
        # Turn 302s into GETs.
        if response.status_code == codes.FOUND and method != "HEAD":
            method = "GET"

        # If a POST is responded to with a 301, turn it into a GET.
        # This bizarre behaviour is explained in 'requests' issue 1704.
        if response.status_code == codes.MOVED_PERMANENTLY and method == "POST":
            method = "GET"

        return method

    def _redirect_url(self, request: Request, response: Response) -> URL:
        """
        Return the URL for the redirect to follow.
        """
        location = response.headers["Location"]

        try:
            url = URL(location)
        except InvalidURL as exc:
            raise RemoteProtocolError(
                f"Invalid URL in location header: {exc}.", request=request
            ) from None

        # Handle malformed 'Location' headers that are "absolute" form, have no host.
        # See: https://github.com/encode/httpx/issues/771
        if url.scheme and not url.host:
            url = url.copy_with(host=request.url.host)

        # Facilitate relative 'Location' headers, as allowed by RFC 7231.
        # (e.g. '/path/to/resource' instead of 'http://domain.tld/path/to/resource')
        if url.is_relative_url:
            url = request.url.join(url)

        # Attach previous fragment if needed (RFC 7231 7.1.2)
        if request.url.fragment and not url.fragment:
            url = url.copy_with(fragment=request.url.fragment)

        return url

    def _redirect_headers(self, request: Request, url: URL, method: str) -> Headers:
        """
        Return the headers that should be used for the redirect request.
        """
        headers = Headers(request.headers)

        if not same_origin(url, request.url):
            if not is_https_redirect(request.url, url):
                # Strip Authorization headers when responses are redirected
                # away from the origin. (Except for direct HTTP to HTTPS redirects.)
                headers.pop("Authorization", None)

            # Update the Host header.
            headers["Host"] = url.netloc.decode("ascii")

        if method != request.method and method == "GET":
            # If we've switch to a 'GET' request, then strip any headers which
            # are only relevant to the request body.
            headers.pop("Content-Length", None)
            headers.pop("Transfer-Encoding", None)

        # We should use the client cookie store to determine any cookie header,
        # rather than whatever was on the original outgoing request.
        headers.pop("Cookie", None)

        return headers

    def _redirect_stream(
        self, request: Request, method: str
    ) -> SyncByteStream | AsyncByteStream | None:
        """
        Return the body that should be used for the redirect request.
        """
        if method != request.method and method == "GET":
            return None

        return request.stream

    def _set_timeout(self, request: Request) -> None:
        if "timeout" not in request.extensions:
            timeout = (
                self.timeout
                if isinstance(self.timeout, UseClientDefault)
                else Timeout(self.timeout)
            )
            request.extensions = dict(**request.extensions, timeout=timeout.as_dict())


class Client(BaseClient):
    """
    An HTTP client, with connection pooling, HTTP/2, redirects, cookie persistence, etc.

    It can be shared between threads.

    Usage:

    ```python
    >>> client = httpx.Client()
    >>> response = client.get('https://example.org')
    ```

    **Parameters:**

    * **auth** - *(optional)* An authentication class to use when sending
    requests.
    * **params** - *(optional)* Query parameters to include in request URLs, as
    a string, dictionary, or sequence of two-tuples.
    * **headers** - *(optional)* Dictionary of HTTP headers to include when
    sending requests.
    * **cookies** - *(optional)* Dictionary of Cookie items to include when
    sending requests.
    * **ssl_context** - *(optional)* An SSL certificate used by the requested host
    to authenticate the client.
    * **http2** - *(optional)* A boolean indicating if HTTP/2 support should be
    enabled. Defaults to `False`.
    * **proxy** - *(optional)* A proxy URL where all the traffic should be routed.
    * **proxies** - *(optional)* A dictionary mapping proxy keys to proxy
    URLs.
    * **timeout** - *(optional)* The timeout configuration to use when sending
    requests.
    * **limits** - *(optional)* The limits configuration to use.
    * **max_redirects** - *(optional)* The maximum number of redirect responses
    that should be followed.
    * **base_url** - *(optional)* A URL to use as the base when building
    request URLs.
    * **transport** - *(optional)* A transport class to use for sending requests
    over the network.
    * **trust_env** - *(optional)* Enables or disables usage of environment
    variables for configuration.
    * **default_encoding** - *(optional)* The default encoding to use for decoding
    response text, if no charset information is included in a response Content-Type
    header. Set to a callable for automatic character set detection. Default: "utf-8".
    """

    def __init__(
        self,
        *,
        auth: AuthTypes | None = None,
        params: QueryParamTypes | None = None,
        headers: HeaderTypes | None = None,
        cookies: CookieTypes | None = None,
        ssl_context: ssl.SSLContext | None = None,
        http1: bool = True,
        http2: bool = False,
        proxy: ProxyTypes | None = None,
        mounts: None | (typing.Mapping[str, BaseTransport | None]) = None,
        timeout: TimeoutTypes = DEFAULT_TIMEOUT_CONFIG,
        follow_redirects: bool = False,
        limits: Limits = DEFAULT_LIMITS,
        max_redirects: int = DEFAULT_MAX_REDIRECTS,
        event_hooks: None | (typing.Mapping[str, list[EventHook]]) = None,
        base_url: URL | str = "",
        transport: BaseTransport | None = None,
        trust_env: bool = True,
        default_encoding: str | typing.Callable[[bytes], str] = "utf-8",
        # Deprecated in favor of `ssl_context`...
        verify: typing.Any = None,
        cert: typing.Any = None,
    ) -> None:
        super().__init__(
            auth=auth,
            params=params,
            headers=headers,
            cookies=cookies,
            timeout=timeout,
            follow_redirects=follow_redirects,
            max_redirects=max_redirects,
            event_hooks=event_hooks,
            base_url=base_url,
            trust_env=trust_env,
            default_encoding=default_encoding,
        )

        if http2:
            try:
                import h2  # noqa
            except ImportError:  # pragma: no cover
                raise ImportError(
                    "Using http2=True, but the 'h2' package is not installed. "
                    "Make sure to install httpx using `pip install httpx[http2]`."
                ) from None

        allow_env_proxies = trust_env and transport is None
        proxy_map = self._get_proxy_map(proxy, allow_env_proxies)

        self._transport = self._init_transport(
            ssl_context=ssl_context,
            http1=http1,
            http2=http2,
            limits=limits,
            transport=transport,
            trust_env=trust_env,
            # Deprecated in favor of ssl_context...
            verify=verify,
            cert=cert,
        )
        self._mounts: dict[URLPattern, BaseTransport | None] = {
            URLPattern(key): None
            if proxy is None
            else self._init_proxy_transport(
                proxy,
                ssl_context=ssl_context,
                http1=http1,
                http2=http2,
                limits=limits,
                # Deprecated in favor of ssl_context...
                verify=verify,
                cert=cert,
            )
            for key, proxy in proxy_map.items()
        }
        if mounts is not None:
            self._mounts.update(
                {URLPattern(key): transport for key, transport in mounts.items()}
            )

        self._mounts = dict(sorted(self._mounts.items()))

    def _init_transport(
        self,
        ssl_context: ssl.SSLContext | None = None,
        http1: bool = True,
        http2: bool = False,
        limits: Limits = DEFAULT_LIMITS,
        transport: BaseTransport | None = None,
        trust_env: bool = True,
        # Deprecated in favor of `ssl_context`...
        verify: typing.Any = None,
        cert: typing.Any = None,
    ) -> BaseTransport:
        if transport is not None:
            return transport

        return HTTPTransport(
            ssl_context=ssl_context,
            http1=http1,
            http2=http2,
            limits=limits,
            verify=verify,
            cert=cert,
        )

    def _init_proxy_transport(
        self,
        proxy: Proxy,
        ssl_context: ssl.SSLContext | None = None,
        http1: bool = True,
        http2: bool = False,
        limits: Limits = DEFAULT_LIMITS,
        trust_env: bool = True,
        # Deprecated in favor of `ssl_context`...
        verify: typing.Any = None,
        cert: typing.Any = None,
    ) -> BaseTransport:
        return HTTPTransport(
            ssl_context=ssl_context,
            http1=http1,
            http2=http2,
            limits=limits,
            proxy=proxy,
            verify=verify,
            cert=cert,
        )

    def _transport_for_url(self, url: URL) -> BaseTransport:
        """
        Returns the transport instance that should be used for a given URL.
        This will either be the standard connection pool, or a proxy.
        """
        for pattern, transport in self._mounts.items():
            if pattern.matches(url):
                return self._transport if transport is None else transport

        return self._transport

    def request(
        self,
        method: str,
        url: URL | str,
        *,
        content: RequestContent | None = None,
        data: RequestData | None = None,
        files: RequestFiles | None = None,
        json: typing.Any | None = None,
        params: QueryParamTypes | None = None,
        headers: HeaderTypes | None = None,
        cookies: CookieTypes | None = None,
        auth: AuthTypes | UseClientDefault | None = USE_CLIENT_DEFAULT,
        follow_redirects: bool | UseClientDefault = USE_CLIENT_DEFAULT,
        timeout: TimeoutTypes | UseClientDefault = USE_CLIENT_DEFAULT,
        extensions: RequestExtensions | None = None,
    ) -> Response:
        """
        Build and send a request.

        Equivalent to:

        ```python
        request = client.build_request(...)
        response = client.send(request, ...)
        ```

        See `Client.build_request()`, `Client.send()` and
        [Merging of configuration][0] for how the various parameters
        are merged with client-level configuration.

        [0]: /advanced/clients/#merging-of-configuration
        """
        if cookies is not None:
            message = (
                "Setting per-request cookies=<...> is being deprecated, because "
                "the expected behaviour on cookie persistence is ambiguous. Set "
                "cookies directly on the client instance instead."
            )
            warnings.warn(message, DeprecationWarning, stacklevel=2)

        request = self.build_request(
            method=method,
            url=url,
            content=content,
            data=data,
            files=files,
            json=json,
            params=params,
            headers=headers,
            cookies=cookies,
            timeout=timeout,
            extensions=extensions,
        )
        return self.send(request, auth=auth, follow_redirects=follow_redirects)

    @contextmanager
    def stream(
        self,
        method: str,
        url: URL | str,
        *,
        content: RequestContent | None = None,
        data: RequestData | None = None,
        files: RequestFiles | None = None,
        json: typing.Any | None = None,
        params: QueryParamTypes | None = None,
        headers: HeaderTypes | None = None,
        cookies: CookieTypes | None = None,
        auth: AuthTypes | UseClientDefault | None = USE_CLIENT_DEFAULT,
        follow_redirects: bool | UseClientDefault = USE_CLIENT_DEFAULT,
        timeout: TimeoutTypes | UseClientDefault = USE_CLIENT_DEFAULT,
        extensions: RequestExtensions | None = None,
    ) -> typing.Iterator[Response]:
        """
        Alternative to `httpx.request()` that streams the response body
        instead of loading it into memory at once.

        **Parameters**: See `httpx.request`.

        See also: [Streaming Responses][0]

        [0]: /quickstart#streaming-responses
        """
        request = self.build_request(
            method=method,
            url=url,
            content=content,
            data=data,
            files=files,
            json=json,
            params=params,
            headers=headers,
            cookies=cookies,
            timeout=timeout,
            extensions=extensions,
        )
        response = self.send(
            request=request,
            auth=auth,
            follow_redirects=follow_redirects,
            stream=True,
        )
        try:
            yield response
        finally:
            response.close()

    def send(
        self,
        request: Request,
        *,
        stream: bool = False,
        auth: AuthTypes | UseClientDefault | None = USE_CLIENT_DEFAULT,
        follow_redirects: bool | UseClientDefault = USE_CLIENT_DEFAULT,
    ) -> Response:
        """
        Send a request.

        The request is sent as-is, unmodified.

        Typically you'll want to build one with `Client.build_request()`
        so that any client-level configuration is merged into the request,
        but passing an explicit `httpx.Request()` is supported as well.

        See also: [Request instances][0]

        [0]: /advanced/clients/#request-instances
        """
        if self._state == ClientState.CLOSED:
            raise RuntimeError("Cannot send a request, as the client has been closed.")

        self._state = ClientState.OPENED
        follow_redirects = (
            self.follow_redirects
            if isinstance(follow_redirects, UseClientDefault)
            else follow_redirects
        )

        self._set_timeout(request)

        auth = self._build_request_auth(request, auth)

        response = self._send_handling_auth(
            request,
            auth=auth,
            follow_redirects=follow_redirects,
            history=[],
        )
        try:
            if not stream:
                response.read()

            return response

        except BaseException as exc:
            response.close()
            raise exc

    def _send_handling_auth(
        self,
        request: Request,
        auth: Auth,
        follow_redirects: bool,
        history: list[Response],
    ) -> Response:
        auth_flow = auth.sync_auth_flow(request)
        try:
            request = next(auth_flow)

            while True:
                response = self._send_handling_redirects(
                    request,
                    follow_redirects=follow_redirects,
                    history=history,
                )
                try:
                    try:
                        next_request = auth_flow.send(response)
                    except StopIteration:
                        return response

                    response.history = list(history)
                    response.read()
                    request = next_request
                    history.append(response)

                except BaseException as exc:
                    response.close()
                    raise exc
        finally:
            auth_flow.close()

    def _send_handling_redirects(
        self,
        request: Request,
        follow_redirects: bool,
        history: list[Response],
    ) -> Response:
        while True:
            if len(history) > self.max_redirects:
                raise TooManyRedirects(
                    "Exceeded maximum allowed redirects.", request=request
                )

            for hook in self._event_hooks["request"]:
                hook(request)

            response = self._send_single_request(request)
            try:
                for hook in self._event_hooks["response"]:
                    hook(response)
                response.history = list(history)

                if not response.has_redirect_location:
                    return response

                request = self._build_redirect_request(request, response)
                history = history + [response]

                if follow_redirects:
                    response.read()
                else:
                    response.next_request = request
                    return response

            except BaseException as exc:
                response.close()
                raise exc

    def _send_single_request(self, request: Request) -> Response:
        """
        Sends a single request, without handling any redirections.
        """
        transport = self._transport_for_url(request.url)
        start = time.perf_counter()

        if not isinstance(request.stream, SyncByteStream):
            raise RuntimeError(
                "Attempted to send an async request with a sync Client instance."
            )

        with request_context(request=request):
            response = transport.handle_request(request)

        assert isinstance(response.stream, SyncByteStream)

        response.request = request
        response.stream = BoundSyncStream(
            response.stream, response=response, start=start
        )
        self.cookies.extract_cookies(response)
        response.default_encoding = self._default_encoding

        logger.info(
            'HTTP Request: %s %s "%s %d %s"',
            request.method,
            request.url,
            response.http_version,
            response.status_code,
            response.reason_phrase,
        )

        return response

    def get(
        self,
        url: URL | str,
        *,
        params: QueryParamTypes | None = None,
        headers: HeaderTypes | None = None,
        cookies: CookieTypes | None = None,
        auth: AuthTypes | UseClientDefault | None = USE_CLIENT_DEFAULT,
        follow_redirects: bool | UseClientDefault = USE_CLIENT_DEFAULT,
        timeout: TimeoutTypes | UseClientDefault = USE_CLIENT_DEFAULT,
        extensions: RequestExtensions | None = None,
    ) -> Response:
        """
        Send a `GET` request.

        **Parameters**: See `httpx.request`.
        """
        return self.request(
            "GET",
            url,
            params=params,
            headers=headers,
            cookies=cookies,
            auth=auth,
            follow_redirects=follow_redirects,
            timeout=timeout,
            extensions=extensions,
        )

    def options(
        self,
        url: URL | str,
        *,
        params: QueryParamTypes | None = None,
        headers: HeaderTypes | None = None,
        cookies: CookieTypes | None = None,
        auth: AuthTypes | UseClientDefault = USE_CLIENT_DEFAULT,
        follow_redirects: bool | UseClientDefault = USE_CLIENT_DEFAULT,
        timeout: TimeoutTypes | UseClientDefault = USE_CLIENT_DEFAULT,
        extensions: RequestExtensions | None = None,
    ) -> Response:
        """
        Send an `OPTIONS` request.

        **Parameters**: See `httpx.request`.
        """
        return self.request(
            "OPTIONS",
            url,
            params=params,
            headers=headers,
            cookies=cookies,
            auth=auth,
            follow_redirects=follow_redirects,
            timeout=timeout,
            extensions=extensions,
        )

    def head(
        self,
        url: URL | str,
        *,
        params: QueryParamTypes | None = None,
        headers: HeaderTypes | None = None,
        cookies: CookieTypes | None = None,
        auth: AuthTypes | UseClientDefault = USE_CLIENT_DEFAULT,
        follow_redirects: bool | UseClientDefault = USE_CLIENT_DEFAULT,
        timeout: TimeoutTypes | UseClientDefault = USE_CLIENT_DEFAULT,
        extensions: RequestExtensions | None = None,
    ) -> Response:
        """
        Send a `HEAD` request.

        **Parameters**: See `httpx.request`.
        """
        return self.request(
            "HEAD",
            url,
            params=params,
            headers=headers,
            cookies=cookies,
            auth=auth,
            follow_redirects=follow_redirects,
            timeout=timeout,
            extensions=extensions,
        )

    def post(
        self,
        url: URL | str,
        *,
        content: RequestContent | None = None,
        data: RequestData | None = None,
        files: RequestFiles | None = None,
        json: typing.Any | None = None,
        params: QueryParamTypes | None = None,
        headers: HeaderTypes | None = None,
        cookies: CookieTypes | None = None,
        auth: AuthTypes | UseClientDefault = USE_CLIENT_DEFAULT,
        follow_redirects: bool | UseClientDefault = USE_CLIENT_DEFAULT,
        timeout: TimeoutTypes | UseClientDefault = USE_CLIENT_DEFAULT,
        extensions: RequestExtensions | None = None,
    ) -> Response:
        """
        Send a `POST` request.

        **Parameters**: See `httpx.request`.
        """
        return self.request(
            "POST",
            url,
            content=content,
            data=data,
            files=files,
            json=json,
            params=params,
            headers=headers,
            cookies=cookies,
            auth=auth,
            follow_redirects=follow_redirects,
            timeout=timeout,
            extensions=extensions,
        )

    def put(
        self,
        url: URL | str,
        *,
        content: RequestContent | None = None,
        data: RequestData | None = None,
        files: RequestFiles | None = None,
        json: typing.Any | None = None,
        params: QueryParamTypes | None = None,
        headers: HeaderTypes | None = None,
        cookies: CookieTypes | None = None,
        auth: AuthTypes | UseClientDefault = USE_CLIENT_DEFAULT,
        follow_redirects: bool | UseClientDefault = USE_CLIENT_DEFAULT,
        timeout: TimeoutTypes | UseClientDefault = USE_CLIENT_DEFAULT,
        extensions: RequestExtensions | None = None,
    ) -> Response:
        """
        Send a `PUT` request.

        **Parameters**: See `httpx.request`.
        """
        return self.request(
            "PUT",
            url,
            content=content,
            data=data,
            files=files,
            json=json,
            params=params,
            headers=headers,
            cookies=cookies,
            auth=auth,
            follow_redirects=follow_redirects,
            timeout=timeout,
            extensions=extensions,
        )

    def patch(
        self,
        url: URL | str,
        *,
        content: RequestContent | None = None,
        data: RequestData | None = None,
        files: RequestFiles | None = None,
        json: typing.Any | None = None,
        params: QueryParamTypes | None = None,
        headers: HeaderTypes | None = None,
        cookies: CookieTypes | None = None,
        auth: AuthTypes | UseClientDefault = USE_CLIENT_DEFAULT,
        follow_redirects: bool | UseClientDefault = USE_CLIENT_DEFAULT,
        timeout: TimeoutTypes | UseClientDefault = USE_CLIENT_DEFAULT,
        extensions: RequestExtensions | None = None,
    ) -> Response:
        """
        Send a `PATCH` request.

        **Parameters**: See `httpx.request`.
        """
        return self.request(
            "PATCH",
            url,
            content=content,
            data=data,
            files=files,
            json=json,
            params=params,
            headers=headers,
            cookies=cookies,
            auth=auth,
            follow_redirects=follow_redirects,
            timeout=timeout,
            extensions=extensions,
        )

    def delete(
        self,
        url: URL | str,
        *,
        params: QueryParamTypes | None = None,
        headers: HeaderTypes | None = None,
        cookies: CookieTypes | None = None,
        auth: AuthTypes | UseClientDefault = USE_CLIENT_DEFAULT,
        follow_redirects: bool | UseClientDefault = USE_CLIENT_DEFAULT,
        timeout: TimeoutTypes | UseClientDefault = USE_CLIENT_DEFAULT,
        extensions: RequestExtensions | None = None,
    ) -> Response:
        """
        Send a `DELETE` request.

        **Parameters**: See `httpx.request`.
        """
        return self.request(
            "DELETE",
            url,
            params=params,
            headers=headers,
            cookies=cookies,
            auth=auth,
            follow_redirects=follow_redirects,
            timeout=timeout,
            extensions=extensions,
        )

    def close(self) -> None:
        """
        Close transport and proxies.
        """
        if self._state != ClientState.CLOSED:
            self._state = ClientState.CLOSED

            self._transport.close()
            for transport in self._mounts.values():
                if transport is not None:
                    transport.close()

    def __enter__(self: T) -> T:
        if self._state != ClientState.UNOPENED:
            msg = {
                ClientState.OPENED: "Cannot open a client instance more than once.",
                ClientState.CLOSED: (
                    "Cannot reopen a client instance, once it has been closed."
                ),
            }[self._state]
            raise RuntimeError(msg)

        self._state = ClientState.OPENED

        self._transport.__enter__()
        for transport in self._mounts.values():
            if transport is not None:
                transport.__enter__()
        return self

    def __exit__(
        self,
        exc_type: type[BaseException] | None = None,
        exc_value: BaseException | None = None,
        traceback: TracebackType | None = None,
    ) -> None:
        self._state = ClientState.CLOSED

        self._transport.__exit__(exc_type, exc_value, traceback)
        for transport in self._mounts.values():
            if transport is not None:
                transport.__exit__(exc_type, exc_value, traceback)


class AsyncClient(BaseClient):
    """
    An asynchronous HTTP client, with connection pooling, HTTP/2, redirects,
    cookie persistence, etc.

    It can be shared between tasks.

    Usage:

    ```python
    >>> async with httpx.AsyncClient() as client:
    >>>     response = await client.get('https://example.org')
    ```

    **Parameters:**

    * **auth** - *(optional)* An authentication class to use when sending
    requests.
    * **params** - *(optional)* Query parameters to include in request URLs, as
    a string, dictionary, or sequence of two-tuples.
    * **headers** - *(optional)* Dictionary of HTTP headers to include when
    sending requests.
    * **cookies** - *(optional)* Dictionary of Cookie items to include when
    sending requests.
    * **ssl_context** - *(optional)* An SSL certificate used by the requested host
    to authenticate the client.
    * **http2** - *(optional)* A boolean indicating if HTTP/2 support should be
    enabled. Defaults to `False`.
    * **proxy** - *(optional)* A proxy URL where all the traffic should be routed.
    * **timeout** - *(optional)* The timeout configuration to use when sending
    requests.
    * **limits** - *(optional)* The limits configuration to use.
    * **max_redirects** - *(optional)* The maximum number of redirect responses
    that should be followed.
    * **base_url** - *(optional)* A URL to use as the base when building
    request URLs.
    * **transport** - *(optional)* A transport class to use for sending requests
    over the network.
    * **trust_env** - *(optional)* Enables or disables usage of environment
    variables for configuration.
    * **default_encoding** - *(optional)* The default encoding to use for decoding
    response text, if no charset information is included in a response Content-Type
    header. Set to a callable for automatic character set detection. Default: "utf-8".
    """

    def __init__(
        self,
        *,
        auth: AuthTypes | None = None,
        params: QueryParamTypes | None = None,
        headers: HeaderTypes | None = None,
        cookies: CookieTypes | None = None,
        ssl_context: ssl.SSLContext | None = None,
        http1: bool = True,
        http2: bool = False,
        proxy: ProxyTypes | None = None,
        mounts: None | (typing.Mapping[str, AsyncBaseTransport | None]) = None,
        timeout: TimeoutTypes = DEFAULT_TIMEOUT_CONFIG,
        follow_redirects: bool = False,
        limits: Limits = DEFAULT_LIMITS,
        max_redirects: int = DEFAULT_MAX_REDIRECTS,
        event_hooks: None | (typing.Mapping[str, list[EventHook]]) = None,
        base_url: URL | str = "",
        transport: AsyncBaseTransport | None = None,
        trust_env: bool = True,
        default_encoding: str | typing.Callable[[bytes], str] = "utf-8",
        # Deprecated in favor of `ssl_context`...
        verify: typing.Any = None,
        cert: typing.Any = None,
    ) -> None:
        super().__init__(
            auth=auth,
            params=params,
            headers=headers,
            cookies=cookies,
            timeout=timeout,
            follow_redirects=follow_redirects,
            max_redirects=max_redirects,
            event_hooks=event_hooks,
            base_url=base_url,
            trust_env=trust_env,
            default_encoding=default_encoding,
        )

        if http2:
            try:
                import h2  # noqa
            except ImportError:  # pragma: no cover
                raise ImportError(
                    "Using http2=True, but the 'h2' package is not installed. "
                    "Make sure to install httpx using `pip install httpx[http2]`."
                ) from None

        allow_env_proxies = trust_env and transport is None
        proxy_map = self._get_proxy_map(proxy, allow_env_proxies)

        self._transport = self._init_transport(
            ssl_context=ssl_context,
            http1=http1,
            http2=http2,
            limits=limits,
            transport=transport,
            # Deprecated in favor of ssl_context
            verify=verify,
            cert=cert,
        )

        self._mounts: dict[URLPattern, AsyncBaseTransport | None] = {
            URLPattern(key): None
            if proxy is None
            else self._init_proxy_transport(
                proxy,
                ssl_context=ssl_context,
                http1=http1,
                http2=http2,
                limits=limits,
                # Deprecated in favor of `ssl_context`...
                verify=verify,
                cert=cert,
            )
            for key, proxy in proxy_map.items()
        }
        if mounts is not None:
            self._mounts.update(
                {URLPattern(key): transport for key, transport in mounts.items()}
            )
        self._mounts = dict(sorted(self._mounts.items()))

    def _init_transport(
        self,
        ssl_context: ssl.SSLContext | None = None,
        http1: bool = True,
        http2: bool = False,
        limits: Limits = DEFAULT_LIMITS,
        transport: AsyncBaseTransport | None = None,
        # Deprecated in favor of `ssl_context`...
        verify: typing.Any = None,
        cert: typing.Any = None,
    ) -> AsyncBaseTransport:
        if transport is not None:
            return transport

        return AsyncHTTPTransport(
            ssl_context=ssl_context,
            http1=http1,
            http2=http2,
            limits=limits,
            verify=verify,
            cert=cert,
        )

    def _init_proxy_transport(
        self,
        proxy: Proxy,
        ssl_context: ssl.SSLContext | None = None,
        http1: bool = True,
        http2: bool = False,
        limits: Limits = DEFAULT_LIMITS,
        # Deprecated in favor of `ssl_context`...
        verify: typing.Any = None,
        cert: typing.Any = None,
    ) -> AsyncBaseTransport:
        return AsyncHTTPTransport(
            ssl_context=ssl_context,
            http1=http1,
            http2=http2,
            limits=limits,
            proxy=proxy,
            verify=verify,
            cert=cert,
        )

    def _transport_for_url(self, url: URL) -> AsyncBaseTransport:
        """
        Returns the transport instance that should be used for a given URL.
        This will either be the standard connection pool, or a proxy.
        """
        for pattern, transport in self._mounts.items():
            if pattern.matches(url):
                return self._transport if transport is None else transport

        return self._transport

    async def request(
        self,
        method: str,
        url: URL | str,
        *,
        content: RequestContent | None = None,
        data: RequestData | None = None,
        files: RequestFiles | None = None,
        json: typing.Any | None = None,
        params: QueryParamTypes | None = None,
        headers: HeaderTypes | None = None,
        cookies: CookieTypes | None = None,
        auth: AuthTypes | UseClientDefault | None = USE_CLIENT_DEFAULT,
        follow_redirects: bool | UseClientDefault = USE_CLIENT_DEFAULT,
        timeout: TimeoutTypes | UseClientDefault = USE_CLIENT_DEFAULT,
        extensions: RequestExtensions | None = None,
    ) -> Response:
        """
        Build and send a request.

        Equivalent to:

        ```python
        request = client.build_request(...)
        response = await client.send(request, ...)
        ```

        See `AsyncClient.build_request()`, `AsyncClient.send()`
        and [Merging of configuration][0] for how the various parameters
        are merged with client-level configuration.

        [0]: /advanced/clients/#merging-of-configuration
        """

        if cookies is not None:  # pragma: no cover
            message = (
                "Setting per-request cookies=<...> is being deprecated, because "
                "the expected behaviour on cookie persistence is ambiguous. Set "
                "cookies directly on the client instance instead."
            )
            warnings.warn(message, DeprecationWarning, stacklevel=2)

        request = self.build_request(
            method=method,
            url=url,
            content=content,
            data=data,
            files=files,
            json=json,
            params=params,
            headers=headers,
            cookies=cookies,
            timeout=timeout,
            extensions=extensions,
        )
        return await self.send(request, auth=auth, follow_redirects=follow_redirects)

    @asynccontextmanager
    async def stream(
        self,
        method: str,
        url: URL | str,
        *,
        content: RequestContent | None = None,
        data: RequestData | None = None,
        files: RequestFiles | None = None,
        json: typing.Any | None = None,
        params: QueryParamTypes | None = None,
        headers: HeaderTypes | None = None,
        cookies: CookieTypes | None = None,
        auth: AuthTypes | UseClientDefault | None = USE_CLIENT_DEFAULT,
        follow_redirects: bool | UseClientDefault = USE_CLIENT_DEFAULT,
        timeout: TimeoutTypes | UseClientDefault = USE_CLIENT_DEFAULT,
        extensions: RequestExtensions | None = None,
    ) -> typing.AsyncIterator[Response]:
        """
        Alternative to `httpx.request()` that streams the response body
        instead of loading it into memory at once.

        **Parameters**: See `httpx.request`.

        See also: [Streaming Responses][0]

        [0]: /quickstart#streaming-responses
        """
        request = self.build_request(
            method=method,
            url=url,
            content=content,
            data=data,
            files=files,
            json=json,
            params=params,
            headers=headers,
            cookies=cookies,
            timeout=timeout,
            extensions=extensions,
        )
        response = await self.send(
            request=request,
            auth=auth,
            follow_redirects=follow_redirects,
            stream=True,
        )
        try:
            yield response
        finally:
            await response.aclose()

    async def send(
        self,
        request: Request,
        *,
        stream: bool = False,
        auth: AuthTypes | UseClientDefault | None = USE_CLIENT_DEFAULT,
        follow_redirects: bool | UseClientDefault = USE_CLIENT_DEFAULT,
    ) -> Response:
        """
        Send a request.

        The request is sent as-is, unmodified.

        Typically you'll want to build one with `AsyncClient.build_request()`
        so that any client-level configuration is merged into the request,
        but passing an explicit `httpx.Request()` is supported as well.

        See also: [Request instances][0]

        [0]: /advanced/clients/#request-instances
        """
        if self._state == ClientState.CLOSED:
            raise RuntimeError("Cannot send a request, as the client has been closed.")

        self._state = ClientState.OPENED
        follow_redirects = (
            self.follow_redirects
            if isinstance(follow_redirects, UseClientDefault)
            else follow_redirects
        )

        self._set_timeout(request)

        auth = self._build_request_auth(request, auth)

        response = await self._send_handling_auth(
            request,
            auth=auth,
            follow_redirects=follow_redirects,
            history=[],
        )
        try:
            if not stream:
                await response.aread()

            return response

        except BaseException as exc:
            await response.aclose()
            raise exc

    async def _send_handling_auth(
        self,
        request: Request,
        auth: Auth,
        follow_redirects: bool,
        history: list[Response],
    ) -> Response:
        auth_flow = auth.async_auth_flow(request)
        try:
            request = await auth_flow.__anext__()

            while True:
                response = await self._send_handling_redirects(
                    request,
                    follow_redirects=follow_redirects,
                    history=history,
                )
                try:
                    try:
                        next_request = await auth_flow.asend(response)
                    except StopAsyncIteration:
                        return response

                    response.history = list(history)
                    await response.aread()
                    request = next_request
                    history.append(response)

                except BaseException as exc:
                    await response.aclose()
                    raise exc
        finally:
            await auth_flow.aclose()

    async def _send_handling_redirects(
        self,
        request: Request,
        follow_redirects: bool,
        history: list[Response],
    ) -> Response:
        while True:
            if len(history) > self.max_redirects:
                raise TooManyRedirects(
                    "Exceeded maximum allowed redirects.", request=request
                )

            for hook in self._event_hooks["request"]:
                await hook(request)

            response = await self._send_single_request(request)
            try:
                for hook in self._event_hooks["response"]:
                    await hook(response)

                response.history = list(history)

                if not response.has_redirect_location:
                    return response

                request = self._build_redirect_request(request, response)
                history = history + [response]

                if follow_redirects:
                    await response.aread()
                else:
                    response.next_request = request
                    return response

            except BaseException as exc:
                await response.aclose()
                raise exc

    async def _send_single_request(self, request: Request) -> Response:
        """
        Sends a single request, without handling any redirections.
        """
        transport = self._transport_for_url(request.url)
        start = time.perf_counter()

        if not isinstance(request.stream, AsyncByteStream):
            raise RuntimeError(
                "Attempted to send an sync request with an AsyncClient instance."
            )

        with request_context(request=request):
            response = await transport.handle_async_request(request)

        assert isinstance(response.stream, AsyncByteStream)
        response.request = request
        response.stream = BoundAsyncStream(
            response.stream, response=response, start=start
        )
        self.cookies.extract_cookies(response)
        response.default_encoding = self._default_encoding

        logger.info(
            'HTTP Request: %s %s "%s %d %s"',
            request.method,
            request.url,
            response.http_version,
            response.status_code,
            response.reason_phrase,
        )

        return response

    async def get(
        self,
        url: URL | str,
        *,
        params: QueryParamTypes | None = None,
        headers: HeaderTypes | None = None,
        cookies: CookieTypes | None = None,
        auth: AuthTypes | UseClientDefault | None = USE_CLIENT_DEFAULT,
        follow_redirects: bool | UseClientDefault = USE_CLIENT_DEFAULT,
        timeout: TimeoutTypes | UseClientDefault = USE_CLIENT_DEFAULT,
        extensions: RequestExtensions | None = None,
    ) -> Response:
        """
        Send a `GET` request.

        **Parameters**: See `httpx.request`.
        """
        return await self.request(
            "GET",
            url,
            params=params,
            headers=headers,
            cookies=cookies,
            auth=auth,
            follow_redirects=follow_redirects,
            timeout=timeout,
            extensions=extensions,
        )

    async def options(
        self,
        url: URL | str,
        *,
        params: QueryParamTypes | None = None,
        headers: HeaderTypes | None = None,
        cookies: CookieTypes | None = None,
        auth: AuthTypes | UseClientDefault = USE_CLIENT_DEFAULT,
        follow_redirects: bool | UseClientDefault = USE_CLIENT_DEFAULT,
        timeout: TimeoutTypes | UseClientDefault = USE_CLIENT_DEFAULT,
        extensions: RequestExtensions | None = None,
    ) -> Response:
        """
        Send an `OPTIONS` request.

        **Parameters**: See `httpx.request`.
        """
        return await self.request(
            "OPTIONS",
            url,
            params=params,
            headers=headers,
            cookies=cookies,
            auth=auth,
            follow_redirects=follow_redirects,
            timeout=timeout,
            extensions=extensions,
        )

    async def head(
        self,
        url: URL | str,
        *,
        params: QueryParamTypes | None = None,
        headers: HeaderTypes | None = None,
        cookies: CookieTypes | None = None,
        auth: AuthTypes | UseClientDefault = USE_CLIENT_DEFAULT,
        follow_redirects: bool | UseClientDefault = USE_CLIENT_DEFAULT,
        timeout: TimeoutTypes | UseClientDefault = USE_CLIENT_DEFAULT,
        extensions: RequestExtensions | None = None,
    ) -> Response:
        """
        Send a `HEAD` request.

        **Parameters**: See `httpx.request`.
        """
        return await self.request(
            "HEAD",
            url,
            params=params,
            headers=headers,
            cookies=cookies,
            auth=auth,
            follow_redirects=follow_redirects,
            timeout=timeout,
            extensions=extensions,
        )

    async def post(
        self,
        url: URL | str,
        *,
        content: RequestContent | None = None,
        data: RequestData | None = None,
        files: RequestFiles | None = None,
        json: typing.Any | None = None,
        params: QueryParamTypes | None = None,
        headers: HeaderTypes | None = None,
        cookies: CookieTypes | None = None,
        auth: AuthTypes | UseClientDefault = USE_CLIENT_DEFAULT,
        follow_redirects: bool | UseClientDefault = USE_CLIENT_DEFAULT,
        timeout: TimeoutTypes | UseClientDefault = USE_CLIENT_DEFAULT,
        extensions: RequestExtensions | None = None,
    ) -> Response:
        """
        Send a `POST` request.

        **Parameters**: See `httpx.request`.
        """
        return await self.request(
            "POST",
            url,
            content=content,
            data=data,
            files=files,
            json=json,
            params=params,
            headers=headers,
            cookies=cookies,
            auth=auth,
            follow_redirects=follow_redirects,
            timeout=timeout,
            extensions=extensions,
        )

    async def put(
        self,
        url: URL | str,
        *,
        content: RequestContent | None = None,
        data: RequestData | None = None,
        files: RequestFiles | None = None,
        json: typing.Any | None = None,
        params: QueryParamTypes | None = None,
        headers: HeaderTypes | None = None,
        cookies: CookieTypes | None = None,
        auth: AuthTypes | UseClientDefault = USE_CLIENT_DEFAULT,
        follow_redirects: bool | UseClientDefault = USE_CLIENT_DEFAULT,
        timeout: TimeoutTypes | UseClientDefault = USE_CLIENT_DEFAULT,
        extensions: RequestExtensions | None = None,
    ) -> Response:
        """
        Send a `PUT` request.

        **Parameters**: See `httpx.request`.
        """
        return await self.request(
            "PUT",
            url,
            content=content,
            data=data,
            files=files,
            json=json,
            params=params,
            headers=headers,
            cookies=cookies,
            auth=auth,
            follow_redirects=follow_redirects,
            timeout=timeout,
            extensions=extensions,
        )

    async def patch(
        self,
        url: URL | str,
        *,
        content: RequestContent | None = None,
        data: RequestData | None = None,
        files: RequestFiles | None = None,
        json: typing.Any | None = None,
        params: QueryParamTypes | None = None,
        headers: HeaderTypes | None = None,
        cookies: CookieTypes | None = None,
        auth: AuthTypes | UseClientDefault = USE_CLIENT_DEFAULT,
        follow_redirects: bool | UseClientDefault = USE_CLIENT_DEFAULT,
        timeout: TimeoutTypes | UseClientDefault = USE_CLIENT_DEFAULT,
        extensions: RequestExtensions | None = None,
    ) -> Response:
        """
        Send a `PATCH` request.

        **Parameters**: See `httpx.request`.
        """
        return await self.request(
            "PATCH",
            url,
            content=content,
            data=data,
            files=files,
            json=json,
            params=params,
            headers=headers,
            cookies=cookies,
            auth=auth,
            follow_redirects=follow_redirects,
            timeout=timeout,
            extensions=extensions,
        )

    async def delete(
        self,
        url: URL | str,
        *,
        params: QueryParamTypes | None = None,
        headers: HeaderTypes | None = None,
        cookies: CookieTypes | None = None,
        auth: AuthTypes | UseClientDefault = USE_CLIENT_DEFAULT,
        follow_redirects: bool | UseClientDefault = USE_CLIENT_DEFAULT,
        timeout: TimeoutTypes | UseClientDefault = USE_CLIENT_DEFAULT,
        extensions: RequestExtensions | None = None,
    ) -> Response:
        """
        Send a `DELETE` request.

        **Parameters**: See `httpx.request`.
        """
        return await self.request(
            "DELETE",
            url,
            params=params,
            headers=headers,
            cookies=cookies,
            auth=auth,
            follow_redirects=follow_redirects,
            timeout=timeout,
            extensions=extensions,
        )

    async def aclose(self) -> None:
        """
        Close transport and proxies.
        """
        if self._state != ClientState.CLOSED:
            self._state = ClientState.CLOSED

            await self._transport.aclose()
            for proxy in self._mounts.values():
                if proxy is not None:
                    await proxy.aclose()

    async def __aenter__(self: U) -> U:
        if self._state != ClientState.UNOPENED:
            msg = {
                ClientState.OPENED: "Cannot open a client instance more than once.",
                ClientState.CLOSED: (
                    "Cannot reopen a client instance, once it has been closed."
                ),
            }[self._state]
            raise RuntimeError(msg)

        self._state = ClientState.OPENED

        await self._transport.__aenter__()
        for proxy in self._mounts.values():
            if proxy is not None:
                await proxy.__aenter__()
        return self

    async def __aexit__(
        self,
        exc_type: type[BaseException] | None = None,
        exc_value: BaseException | None = None,
        traceback: TracebackType | None = None,
    ) -> None:
        self._state = ClientState.CLOSED

        await self._transport.__aexit__(exc_type, exc_value, traceback)
        for proxy in self._mounts.values():
            if proxy is not None:
                await proxy.__aexit__(exc_type, exc_value, traceback)<|MERGE_RESOLUTION|>--- conflicted
+++ resolved
@@ -28,15 +28,8 @@
 )
 from ._models import Cookies, Headers, Request, Response
 from ._status_codes import codes
-<<<<<<< HEAD
-from ._transports import AsyncHTTPTransport, HTTPTransport
-from ._transports.asgi import ASGITransport
-from ._transports.base import AsyncBaseTransport, BaseTransport
-from ._transports.wsgi import WSGITransport
-=======
 from ._transports.base import AsyncBaseTransport, BaseTransport
 from ._transports.default import AsyncHTTPTransport, HTTPTransport
->>>>>>> 4596370f
 from ._types import (
     AsyncByteStream,
     AuthTypes,
