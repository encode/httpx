import datetime
import enum
import typing
import warnings
from contextlib import contextmanager
from types import TracebackType

from .__version__ import __version__
from ._auth import Auth, BasicAuth, FunctionAuth
from ._compat import asynccontextmanager
from ._config import (
    DEFAULT_LIMITS,
    DEFAULT_MAX_REDIRECTS,
    DEFAULT_TIMEOUT_CONFIG,
    Limits,
    Proxy,
    Timeout,
)
from ._decoders import SUPPORTED_DECODERS
from ._exceptions import (
    InvalidURL,
    RemoteProtocolError,
    TooManyRedirects,
    request_context,
)
from ._models import URL, Cookies, Headers, QueryParams, Request, Response
from ._status_codes import codes
from ._transports.asgi import ASGITransport
from ._transports.base import AsyncBaseTransport, BaseTransport
from ._transports.default import AsyncHTTPTransport, HTTPTransport
from ._transports.wsgi import WSGITransport
from ._types import (
    AsyncByteStream,
    AuthTypes,
    CertTypes,
    CookieTypes,
    HeaderTypes,
    ProxiesTypes,
    QueryParamTypes,
    RequestContent,
    RequestData,
    RequestFiles,
    SyncByteStream,
    TimeoutTypes,
    URLTypes,
    VerifyTypes,
)
from ._utils import (
    NetRCInfo,
    Timer,
    URLPattern,
    get_environment_proxies,
    get_logger,
    same_origin,
)

# The type annotation for @classmethod and context managers here follows PEP 484
# https://www.python.org/dev/peps/pep-0484/#annotating-instance-and-class-methods
T = typing.TypeVar("T", bound="Client")
U = typing.TypeVar("U", bound="AsyncClient")


class UseClientDefault:
    """
    For some parameters such as `auth=...` and `timeout=...` we need to be able
    to indicate the default "unset" state, in a way that is distinctly different
    to using `None`.

    The default "unset" state indicates that whatever default is set on the
    client should be used. This is different to setting `None`, which
    explicitly disables the parameter, possibly overriding a client default.

    For example we use `timeout=USE_CLIENT_DEFAULT` in the `request()` signature.
    Omitting the `timeout` parameter will send a request using whatever default
    timeout has been configured on the client. Including `timeout=None` will
    ensure no timeout is used.

    Note that user code shouldn't need to use the `USE_CLIENT_DEFAULT` constant,
    but it is used internally when a parameter is not included.
    """

    pass  # pragma: nocover


USE_CLIENT_DEFAULT = UseClientDefault()


logger = get_logger(__name__)

USER_AGENT = f"python-httpx/{__version__}"
ACCEPT_ENCODING = ", ".join(
    [key for key in SUPPORTED_DECODERS.keys() if key != "identity"]
)


class ClientState(enum.Enum):
    # UNOPENED:
    #   The client has been instantiated, but has not been used to send a request,
    #   or been opened by entering the context of a `with` block.
    UNOPENED = 1
    # OPENED:
    #   The client has either sent a request, or is within a `with` block.
    OPENED = 2
    # CLOSED:
    #   The client has either exited the `with` block, or `close()` has
    #   been called explicitly.
    CLOSED = 3


class BoundSyncStream(SyncByteStream):
    """
    A byte stream that is bound to a given response instance, and that
    ensures the `response.elapsed` is set once the response is closed.
    """

    def __init__(
        self, stream: SyncByteStream, response: Response, timer: Timer
    ) -> None:
        self._stream = stream
        self._response = response
        self._timer = timer

    def __iter__(self) -> typing.Iterator[bytes]:
        for chunk in self._stream:
            yield chunk

    def close(self) -> None:
        seconds = self._timer.sync_elapsed()
        self._response.elapsed = datetime.timedelta(seconds=seconds)
        self._stream.close()


class BoundAsyncStream(AsyncByteStream):
    """
    An async byte stream that is bound to a given response instance, and that
    ensures the `response.elapsed` is set once the response is closed.
    """

    def __init__(
        self, stream: AsyncByteStream, response: Response, timer: Timer
    ) -> None:
        self._stream = stream
        self._response = response
        self._timer = timer

    async def __aiter__(self) -> typing.AsyncIterator[bytes]:
        async for chunk in self._stream:
            yield chunk

    async def aclose(self) -> None:
        seconds = await self._timer.async_elapsed()
        self._response.elapsed = datetime.timedelta(seconds=seconds)
        await self._stream.aclose()


class BaseClient:
    def __init__(
        self,
        *,
        auth: AuthTypes = None,
        params: QueryParamTypes = None,
        headers: HeaderTypes = None,
        cookies: CookieTypes = None,
        timeout: TimeoutTypes = DEFAULT_TIMEOUT_CONFIG,
        follow_redirects: bool = False,
        max_redirects: int = DEFAULT_MAX_REDIRECTS,
        event_hooks: typing.Mapping[str, typing.List[typing.Callable]] = None,
        base_url: URLTypes = "",
        trust_env: bool = True,
    ):
        event_hooks = {} if event_hooks is None else event_hooks

        self._base_url = self._enforce_trailing_slash(URL(base_url))

        self._auth = self._build_auth(auth)
        self._params = QueryParams(params)
        self.headers = Headers(headers)
        self._cookies = Cookies(cookies)
        self._timeout = Timeout(timeout)
        self.follow_redirects = follow_redirects
        self.max_redirects = max_redirects
        self._event_hooks = {
            "request": list(event_hooks.get("request", [])),
            "response": list(event_hooks.get("response", [])),
        }
        self._trust_env = trust_env
        self._netrc = NetRCInfo()
        self._state = ClientState.UNOPENED

    @property
    def is_closed(self) -> bool:
        """
        Check if the client being closed
        """
        return self._state == ClientState.CLOSED

    @property
    def trust_env(self) -> bool:
        return self._trust_env

    def _enforce_trailing_slash(self, url: URL) -> URL:
        if url.raw_path.endswith(b"/"):
            return url
        return url.copy_with(raw_path=url.raw_path + b"/")

    def _get_proxy_map(
        self, proxies: typing.Optional[ProxiesTypes], allow_env_proxies: bool
    ) -> typing.Dict[str, typing.Optional[Proxy]]:
        if proxies is None:
            if allow_env_proxies:
                return {
                    key: None if url is None else Proxy(url=url)
                    for key, url in get_environment_proxies().items()
                }
            return {}
        if isinstance(proxies, dict):
            new_proxies = {}
            for key, value in proxies.items():
                proxy = Proxy(url=value) if isinstance(value, (str, URL)) else value
                new_proxies[str(key)] = proxy
            return new_proxies
        else:
            proxy = Proxy(url=proxies) if isinstance(proxies, (str, URL)) else proxies
            return {"all://": proxy}

    @property
    def timeout(self) -> Timeout:
        return self._timeout

    @timeout.setter
    def timeout(self, timeout: TimeoutTypes) -> None:
        self._timeout = Timeout(timeout)

    @property
    def event_hooks(self) -> typing.Dict[str, typing.List[typing.Callable]]:
        return self._event_hooks

    @event_hooks.setter
    def event_hooks(
        self, event_hooks: typing.Dict[str, typing.List[typing.Callable]]
    ) -> None:
        self._event_hooks = {
            "request": list(event_hooks.get("request", [])),
            "response": list(event_hooks.get("response", [])),
        }

    @property
    def auth(self) -> typing.Optional[Auth]:
        """
        Authentication class used when none is passed at the request-level.

        See also [Authentication][0].

        [0]: /quickstart/#authentication
        """
        return self._auth

    @auth.setter
    def auth(self, auth: AuthTypes) -> None:
        self._auth = self._build_auth(auth)

    @property
    def base_url(self) -> URL:
        """
        Base URL to use when sending requests with relative URLs.
        """
        return self._base_url

    @base_url.setter
    def base_url(self, url: URLTypes) -> None:
        self._base_url = self._enforce_trailing_slash(URL(url))

    @property
    def headers(self) -> Headers:
        """
        HTTP headers to include when sending requests.
        """
        return self._headers

    @headers.setter
    def headers(self, headers: HeaderTypes) -> None:
        client_headers = Headers(
            {
                b"Accept": b"*/*",
                b"Accept-Encoding": ACCEPT_ENCODING.encode("ascii"),
                b"Connection": b"keep-alive",
                b"User-Agent": USER_AGENT.encode("ascii"),
            }
        )
        client_headers.update(headers)
        self._headers = client_headers

    @property
    def cookies(self) -> Cookies:
        """
        Cookie values to include when sending requests.
        """
        return self._cookies

    @cookies.setter
    def cookies(self, cookies: CookieTypes) -> None:
        self._cookies = Cookies(cookies)

    @property
    def params(self) -> QueryParams:
        """
        Query parameters to include in the URL when sending requests.
        """
        return self._params

    @params.setter
    def params(self, params: QueryParamTypes) -> None:
        self._params = QueryParams(params)

    def build_request(
        self,
        method: str,
        url: URLTypes,
        *,
        content: RequestContent = None,
        data: RequestData = None,
        files: RequestFiles = None,
        json: typing.Any = None,
        params: QueryParamTypes = None,
        headers: HeaderTypes = None,
        cookies: CookieTypes = None,
        timeout: typing.Union[TimeoutTypes, UseClientDefault] = USE_CLIENT_DEFAULT,
    ) -> Request:
        """
        Build and return a request instance.

        * The `params`, `headers` and `cookies` arguments
        are merged with any values set on the client.
        * The `url` argument is merged with any `base_url` set on the client.

        See also: [Request instances][0]

        [0]: /advanced/#request-instances
        """
        url = self._merge_url(url)
        headers = self._merge_headers(headers)
        cookies = self._merge_cookies(cookies)
        params = self._merge_queryparams(params)
        timeout = (
            self.timeout if isinstance(timeout, UseClientDefault) else Timeout(timeout)
        )
        return Request(
            method,
            url,
            content=content,
            data=data,
            files=files,
            json=json,
            params=params,
            headers=headers,
            cookies=cookies,
            extensions={"timeout": timeout.as_dict()},
        )

    def _merge_url(self, url: URLTypes) -> URL:
        """
        Merge a URL argument together with any 'base_url' on the client,
        to create the URL used for the outgoing request.
        """
        merge_url = URL(url)
        if merge_url.is_relative_url:
            # To merge URLs we always append to the base URL. To get this
            # behaviour correct we always ensure the base URL ends in a '/'
            # seperator, and strip any leading '/' from the merge URL.
            #
            # So, eg...
            #
            # >>> client = Client(base_url="https://www.example.com/subpath")
            # >>> client.base_url
            # URL('https://www.example.com/subpath/')
            # >>> client.build_request("GET", "/path").url
            # URL('https://www.example.com/subpath/path')
            merge_raw_path = self.base_url.raw_path + merge_url.raw_path.lstrip(b"/")
            return self.base_url.copy_with(raw_path=merge_raw_path)
        return merge_url

    def _merge_cookies(
        self, cookies: CookieTypes = None
    ) -> typing.Optional[CookieTypes]:
        """
        Merge a cookies argument together with any cookies on the client,
        to create the cookies used for the outgoing request.
        """
        if cookies or self.cookies:
            merged_cookies = Cookies(self.cookies)
            merged_cookies.update(cookies)
            return merged_cookies
        return cookies

    def _merge_headers(
        self, headers: HeaderTypes = None
    ) -> typing.Optional[HeaderTypes]:
        """
        Merge a headers argument together with any headers on the client,
        to create the headers used for the outgoing request.
        """
        merged_headers = Headers(self.headers)
        merged_headers.update(headers)
        return merged_headers

    def _merge_queryparams(
        self, params: QueryParamTypes = None
    ) -> typing.Optional[QueryParamTypes]:
        """
        Merge a queryparams argument together with any queryparams on the client,
        to create the queryparams used for the outgoing request.
        """
        if params or self.params:
            merged_queryparams = QueryParams(self.params)
            merged_queryparams = merged_queryparams.merge(params)
            return merged_queryparams
        return params

    def _build_auth(self, auth: AuthTypes) -> typing.Optional[Auth]:
        if auth is None:
            return None
        elif isinstance(auth, tuple):
            return BasicAuth(username=auth[0], password=auth[1])
        elif isinstance(auth, Auth):
            return auth
        elif callable(auth):
            return FunctionAuth(func=auth)
        else:
            raise TypeError(f'Invalid "auth" argument: {auth!r}')

    def _build_request_auth(
        self,
        request: Request,
        auth: typing.Union[AuthTypes, UseClientDefault] = USE_CLIENT_DEFAULT,
    ) -> Auth:
        auth = (
            self._auth if isinstance(auth, UseClientDefault) else self._build_auth(auth)
        )

        if auth is not None:
            return auth

        username, password = request.url.username, request.url.password
        if username or password:
            return BasicAuth(username=username, password=password)

        if self.trust_env and "Authorization" not in request.headers:
            credentials = self._netrc.get_credentials(request.url.host)
            if credentials is not None:
                return BasicAuth(username=credentials[0], password=credentials[1])

        return Auth()

    def _build_redirect_request(self, request: Request, response: Response) -> Request:
        """
        Given a request and a redirect response, return a new request that
        should be used to effect the redirect.
        """
        method = self._redirect_method(request, response)
        url = self._redirect_url(request, response)
        headers = self._redirect_headers(request, url, method)
        stream = self._redirect_stream(request, method)
        cookies = Cookies(self.cookies)
        return Request(
            method=method, url=url, headers=headers, cookies=cookies, stream=stream
        )

    def _redirect_method(self, request: Request, response: Response) -> str:
        """
        When being redirected we may want to change the method of the request
        based on certain specs or browser behavior.
        """
        method = request.method

        # https://tools.ietf.org/html/rfc7231#section-6.4.4
        if response.status_code == codes.SEE_OTHER and method != "HEAD":
            method = "GET"

        # Do what the browsers do, despite standards...
        # Turn 302s into GETs.
        if response.status_code == codes.FOUND and method != "HEAD":
            method = "GET"

        # If a POST is responded to with a 301, turn it into a GET.
        # This bizarre behaviour is explained in 'requests' issue 1704.
        if response.status_code == codes.MOVED_PERMANENTLY and method == "POST":
            method = "GET"

        return method

    def _redirect_url(self, request: Request, response: Response) -> URL:
        """
        Return the URL for the redirect to follow.
        """
        location = response.headers["Location"]

        try:
            url = URL(location)
        except InvalidURL as exc:
            raise RemoteProtocolError(
                f"Invalid URL in location header: {exc}.", request=request
            ) from None

        # Handle malformed 'Location' headers that are "absolute" form, have no host.
        # See: https://github.com/encode/httpx/issues/771
        if url.scheme and not url.host:
            url = url.copy_with(host=request.url.host)

        # Facilitate relative 'Location' headers, as allowed by RFC 7231.
        # (e.g. '/path/to/resource' instead of 'http://domain.tld/path/to/resource')
        if url.is_relative_url:
            url = request.url.join(url)

        # Attach previous fragment if needed (RFC 7231 7.1.2)
        if request.url.fragment and not url.fragment:
            url = url.copy_with(fragment=request.url.fragment)

        return url

    def _redirect_headers(self, request: Request, url: URL, method: str) -> Headers:
        """
        Return the headers that should be used for the redirect request.
        """
        headers = Headers(request.headers)

        if not same_origin(url, request.url):
            # Strip Authorization headers when responses are redirected away from
            # the origin.
            headers.pop("Authorization", None)

            # Update the Host header.
            headers["Host"] = url.netloc.decode("ascii")

        if method != request.method and method == "GET":
            # If we've switch to a 'GET' request, then strip any headers which
            # are only relevant to the request body.
            headers.pop("Content-Length", None)
            headers.pop("Transfer-Encoding", None)

        # We should use the client cookie store to determine any cookie header,
        # rather than whatever was on the original outgoing request.
        headers.pop("Cookie", None)

        return headers

    def _redirect_stream(
        self, request: Request, method: str
    ) -> typing.Optional[typing.Union[SyncByteStream, AsyncByteStream]]:
        """
        Return the body that should be used for the redirect request.
        """
        if method != request.method and method == "GET":
            return None

        return request.stream


class Client(BaseClient):
    """
    An HTTP client, with connection pooling, HTTP/2, redirects, cookie persistence, etc.

    Usage:

    ```python
    >>> client = httpx.Client()
    >>> response = client.get('https://example.org')
    ```

    **Parameters:**

    * **auth** - *(optional)* An authentication class to use when sending
    requests.
    * **params** - *(optional)* Query parameters to include in request URLs, as
    a string, dictionary, or sequence of two-tuples.
    * **headers** - *(optional)* Dictionary of HTTP headers to include when
    sending requests.
    * **cookies** - *(optional)* Dictionary of Cookie items to include when
    sending requests.
    * **verify** - *(optional)* SSL certificates (a.k.a CA bundle) used to
    verify the identity of requested hosts. Either `True` (default CA bundle),
    a path to an SSL certificate file, an `ssl.SSLContext`, or `False`
    (which will disable verification).
    * **cert** - *(optional)* An SSL certificate used by the requested host
    to authenticate the client. Either a path to an SSL certificate file, or
    two-tuple of (certificate file, key file), or a three-tuple of (certificate
    file, key file, password).
    * **proxies** - *(optional)* A dictionary mapping proxy keys to proxy
    URLs.
    * **timeout** - *(optional)* The timeout configuration to use when sending
    requests.
    * **limits** - *(optional)* The limits configuration to use.
    * **max_redirects** - *(optional)* The maximum number of redirect responses
    that should be followed.
    * **base_url** - *(optional)* A URL to use as the base when building
    request URLs.
    * **transport** - *(optional)* A transport class to use for sending requests
    over the network.
    * **app** - *(optional)* An WSGI application to send requests to,
    rather than sending actual network requests.
    * **trust_env** - *(optional)* Enables or disables usage of environment
    variables for configuration.
    """

    def __init__(
        self,
        *,
        auth: AuthTypes = None,
        params: QueryParamTypes = None,
        headers: HeaderTypes = None,
        cookies: CookieTypes = None,
        verify: VerifyTypes = True,
        cert: CertTypes = None,
        http1: bool = True,
        http2: bool = False,
        proxies: ProxiesTypes = None,
        mounts: typing.Mapping[str, BaseTransport] = None,
        timeout: TimeoutTypes = DEFAULT_TIMEOUT_CONFIG,
        follow_redirects: bool = False,
        limits: Limits = DEFAULT_LIMITS,
        max_redirects: int = DEFAULT_MAX_REDIRECTS,
        event_hooks: typing.Mapping[str, typing.List[typing.Callable]] = None,
        base_url: URLTypes = "",
        transport: BaseTransport = None,
        app: typing.Callable = None,
        trust_env: bool = True,
    ):
        super().__init__(
            auth=auth,
            params=params,
            headers=headers,
            cookies=cookies,
            timeout=timeout,
            follow_redirects=follow_redirects,
            max_redirects=max_redirects,
            event_hooks=event_hooks,
            base_url=base_url,
            trust_env=trust_env,
        )

        if http2:
            try:
                import h2  # noqa
            except ImportError:  # pragma: nocover
                raise ImportError(
                    "Using http2=True, but the 'h2' package is not installed. "
                    "Make sure to install httpx using `pip install httpx[http2]`."
                ) from None

        allow_env_proxies = trust_env and app is None and transport is None
        proxy_map = self._get_proxy_map(proxies, allow_env_proxies)

        self._transport = self._init_transport(
            verify=verify,
            cert=cert,
            http1=http1,
            http2=http2,
            limits=limits,
            transport=transport,
            app=app,
            trust_env=trust_env,
        )
        self._mounts: typing.Dict[URLPattern, typing.Optional[BaseTransport]] = {
            URLPattern(key): None
            if proxy is None
            else self._init_proxy_transport(
                proxy,
                verify=verify,
                cert=cert,
                http1=http1,
                http2=http2,
                limits=limits,
                trust_env=trust_env,
            )
            for key, proxy in proxy_map.items()
        }
        if mounts is not None:
            self._mounts.update(
                {URLPattern(key): transport for key, transport in mounts.items()}
            )

        self._mounts = dict(sorted(self._mounts.items()))

    def _init_transport(
        self,
        verify: VerifyTypes = True,
        cert: CertTypes = None,
        http1: bool = True,
        http2: bool = False,
        limits: Limits = DEFAULT_LIMITS,
        transport: BaseTransport = None,
        app: typing.Callable = None,
        trust_env: bool = True,
    ) -> BaseTransport:
        if transport is not None:
            return transport

        if app is not None:
            return WSGITransport(app=app)

        return HTTPTransport(
            verify=verify,
            cert=cert,
            http1=http1,
            http2=http2,
            limits=limits,
            trust_env=trust_env,
        )

    def _init_proxy_transport(
        self,
        proxy: Proxy,
        verify: VerifyTypes = True,
        cert: CertTypes = None,
        http1: bool = True,
        http2: bool = False,
        limits: Limits = DEFAULT_LIMITS,
        trust_env: bool = True,
    ) -> BaseTransport:
        return HTTPTransport(
            verify=verify,
            cert=cert,
            http1=http1,
            http2=http2,
            limits=limits,
            trust_env=trust_env,
            proxy=proxy,
        )

    def _transport_for_url(self, url: URL) -> BaseTransport:
        """
        Returns the transport instance that should be used for a given URL.
        This will either be the standard connection pool, or a proxy.
        """
        for pattern, transport in self._mounts.items():
            if pattern.matches(url):
                return self._transport if transport is None else transport

        return self._transport

    def request(
        self,
        method: str,
        url: URLTypes,
        *,
        content: RequestContent = None,
        data: RequestData = None,
        files: RequestFiles = None,
        json: typing.Any = None,
        params: QueryParamTypes = None,
        headers: HeaderTypes = None,
        cookies: CookieTypes = None,
        auth: typing.Union[AuthTypes, UseClientDefault] = USE_CLIENT_DEFAULT,
        follow_redirects: typing.Union[bool, UseClientDefault] = USE_CLIENT_DEFAULT,
        timeout: typing.Union[TimeoutTypes, UseClientDefault] = USE_CLIENT_DEFAULT,
    ) -> Response:
        """
        Build and send a request.

        Equivalent to:

        ```python
        request = client.build_request(...)
        response = client.send(request, ...)
        ```

        See `Client.build_request()`, `Client.send()` and
        [Merging of configuration][0] for how the various parameters
        are merged with client-level configuration.

        [0]: /advanced/#merging-of-configuration
        """
        if cookies is not None:
            message = (
                "Setting per-request cookies=<...> is being deprecated, because "
                "the expected behaviour on cookie persistence is ambiguous. Set "
                "cookies directly on the client instance instead."
            )
            warnings.warn(message, DeprecationWarning)

        request = self.build_request(
            method=method,
            url=url,
            content=content,
            data=data,
            files=files,
            json=json,
            params=params,
            headers=headers,
            cookies=cookies,
            timeout=timeout,
        )
<<<<<<< HEAD
        return self.send(request, auth=auth, allow_redirects=allow_redirects)
=======
        return self.send(
            request, auth=auth, follow_redirects=follow_redirects, timeout=timeout
        )
>>>>>>> 8bc089a0

    @contextmanager
    def stream(
        self,
        method: str,
        url: URLTypes,
        *,
        content: RequestContent = None,
        data: RequestData = None,
        files: RequestFiles = None,
        json: typing.Any = None,
        params: QueryParamTypes = None,
        headers: HeaderTypes = None,
        cookies: CookieTypes = None,
        auth: typing.Union[AuthTypes, UseClientDefault] = USE_CLIENT_DEFAULT,
        follow_redirects: typing.Union[bool, UseClientDefault] = USE_CLIENT_DEFAULT,
        timeout: typing.Union[TimeoutTypes, UseClientDefault] = USE_CLIENT_DEFAULT,
    ) -> typing.Iterator[Response]:
        """
        Alternative to `httpx.request()` that streams the response body
        instead of loading it into memory at once.

        **Parameters**: See `httpx.request`.

        See also: [Streaming Responses][0]

        [0]: /quickstart#streaming-responses
        """
        request = self.build_request(
            method=method,
            url=url,
            content=content,
            data=data,
            files=files,
            json=json,
            params=params,
            headers=headers,
            cookies=cookies,
            timeout=timeout,
        )
        response = self.send(
            request=request,
            auth=auth,
<<<<<<< HEAD
            allow_redirects=allow_redirects,
=======
            follow_redirects=follow_redirects,
            timeout=timeout,
>>>>>>> 8bc089a0
            stream=True,
        )
        try:
            yield response
        finally:
            response.close()

    def send(
        self,
        request: Request,
        *,
        stream: bool = False,
        auth: typing.Union[AuthTypes, UseClientDefault] = USE_CLIENT_DEFAULT,
<<<<<<< HEAD
        allow_redirects: typing.Union[bool, UseClientDefault] = USE_CLIENT_DEFAULT,
=======
        follow_redirects: typing.Union[bool, UseClientDefault] = USE_CLIENT_DEFAULT,
        timeout: typing.Union[TimeoutTypes, UseClientDefault] = USE_CLIENT_DEFAULT,
>>>>>>> 8bc089a0
    ) -> Response:
        """
        Send a request.

        The request is sent as-is, unmodified.

        Typically you'll want to build one with `Client.build_request()`
        so that any client-level configuration is merged into the request,
        but passing an explicit `httpx.Request()` is supported as well.

        See also: [Request instances][0]

        [0]: /advanced/#request-instances
        """
        if self._state == ClientState.CLOSED:
            raise RuntimeError("Cannot send a request, as the client has been closed.")

        self._state = ClientState.OPENED
<<<<<<< HEAD
        allow_redirects = (
            self.allow_redirects
            if isinstance(allow_redirects, UseClientDefault)
            else allow_redirects
=======
        timeout = (
            self.timeout if isinstance(timeout, UseClientDefault) else Timeout(timeout)
        )
        follow_redirects = (
            self.follow_redirects
            if isinstance(follow_redirects, UseClientDefault)
            else follow_redirects
>>>>>>> 8bc089a0
        )

        auth = self._build_request_auth(request, auth)

        response = self._send_handling_auth(
            request,
            auth=auth,
<<<<<<< HEAD
            allow_redirects=allow_redirects,
=======
            timeout=timeout,
            follow_redirects=follow_redirects,
>>>>>>> 8bc089a0
            history=[],
        )
        try:
            if not stream:
                response.read()

            return response

        except Exception as exc:
            response.close()
            raise exc

    def _send_handling_auth(
        self,
        request: Request,
        auth: Auth,
<<<<<<< HEAD
        allow_redirects: bool,
=======
        timeout: Timeout,
        follow_redirects: bool,
>>>>>>> 8bc089a0
        history: typing.List[Response],
    ) -> Response:
        auth_flow = auth.sync_auth_flow(request)
        try:
            request = next(auth_flow)

            while True:
                response = self._send_handling_redirects(
                    request,
<<<<<<< HEAD
                    allow_redirects=allow_redirects,
=======
                    timeout=timeout,
                    follow_redirects=follow_redirects,
>>>>>>> 8bc089a0
                    history=history,
                )
                try:
                    try:
                        next_request = auth_flow.send(response)
                    except StopIteration:
                        return response

                    response.history = list(history)
                    response.read()
                    request = next_request
                    history.append(response)

                except Exception as exc:
                    response.close()
                    raise exc
        finally:
            auth_flow.close()

    def _send_handling_redirects(
        self,
        request: Request,
<<<<<<< HEAD
        allow_redirects: bool,
=======
        timeout: Timeout,
        follow_redirects: bool,
>>>>>>> 8bc089a0
        history: typing.List[Response],
    ) -> Response:
        while True:
            if len(history) > self.max_redirects:
                raise TooManyRedirects(
                    "Exceeded maximum allowed redirects.", request=request
                )

            for hook in self._event_hooks["request"]:
                hook(request)

            response = self._send_single_request(request)
            try:
                for hook in self._event_hooks["response"]:
                    hook(response)
                response.history = list(history)

                if not response.is_redirect:
                    return response

                request = self._build_redirect_request(request, response)
                history = history + [response]

                if follow_redirects:
                    response.read()
                else:
                    response.next_request = request
                    return response

            except Exception as exc:
                response.close()
                raise exc

    def _send_single_request(self, request: Request) -> Response:
        """
        Sends a single request, without handling any redirections.
        """
        transport = self._transport_for_url(request.url)
        timer = Timer()
        timer.sync_start()

        if not isinstance(request.stream, SyncByteStream):
            raise RuntimeError(
                "Attempted to send an async request with a sync Client instance."
            )

        with request_context(request=request):
            response = transport.handle_request(request)

        assert isinstance(response.stream, SyncByteStream)

        response.request = request
        response.stream = BoundSyncStream(
            response.stream, response=response, timer=timer
        )
        self.cookies.extract_cookies(response)

        status = f"{response.status_code} {response.reason_phrase}"
        response_line = f"{response.http_version} {status}"
        logger.debug(f'HTTP Request: {request.method} {request.url} "{response_line}"')

        return response

    def get(
        self,
        url: URLTypes,
        *,
        params: QueryParamTypes = None,
        headers: HeaderTypes = None,
        cookies: CookieTypes = None,
        auth: typing.Union[AuthTypes, UseClientDefault] = USE_CLIENT_DEFAULT,
        follow_redirects: typing.Union[bool, UseClientDefault] = USE_CLIENT_DEFAULT,
        timeout: typing.Union[TimeoutTypes, UseClientDefault] = USE_CLIENT_DEFAULT,
    ) -> Response:
        """
        Send a `GET` request.

        **Parameters**: See `httpx.request`.
        """
        return self.request(
            "GET",
            url,
            params=params,
            headers=headers,
            cookies=cookies,
            auth=auth,
            follow_redirects=follow_redirects,
            timeout=timeout,
        )

    def options(
        self,
        url: URLTypes,
        *,
        params: QueryParamTypes = None,
        headers: HeaderTypes = None,
        cookies: CookieTypes = None,
        auth: typing.Union[AuthTypes, UseClientDefault] = USE_CLIENT_DEFAULT,
        follow_redirects: typing.Union[bool, UseClientDefault] = USE_CLIENT_DEFAULT,
        timeout: typing.Union[TimeoutTypes, UseClientDefault] = USE_CLIENT_DEFAULT,
    ) -> Response:
        """
        Send an `OPTIONS` request.

        **Parameters**: See `httpx.request`.
        """
        return self.request(
            "OPTIONS",
            url,
            params=params,
            headers=headers,
            cookies=cookies,
            auth=auth,
            follow_redirects=follow_redirects,
            timeout=timeout,
        )

    def head(
        self,
        url: URLTypes,
        *,
        params: QueryParamTypes = None,
        headers: HeaderTypes = None,
        cookies: CookieTypes = None,
        auth: typing.Union[AuthTypes, UseClientDefault] = USE_CLIENT_DEFAULT,
        follow_redirects: typing.Union[bool, UseClientDefault] = USE_CLIENT_DEFAULT,
        timeout: typing.Union[TimeoutTypes, UseClientDefault] = USE_CLIENT_DEFAULT,
    ) -> Response:
        """
        Send a `HEAD` request.

        **Parameters**: See `httpx.request`.
        """
        return self.request(
            "HEAD",
            url,
            params=params,
            headers=headers,
            cookies=cookies,
            auth=auth,
            follow_redirects=follow_redirects,
            timeout=timeout,
        )

    def post(
        self,
        url: URLTypes,
        *,
        content: RequestContent = None,
        data: RequestData = None,
        files: RequestFiles = None,
        json: typing.Any = None,
        params: QueryParamTypes = None,
        headers: HeaderTypes = None,
        cookies: CookieTypes = None,
        auth: typing.Union[AuthTypes, UseClientDefault] = USE_CLIENT_DEFAULT,
        follow_redirects: typing.Union[bool, UseClientDefault] = USE_CLIENT_DEFAULT,
        timeout: typing.Union[TimeoutTypes, UseClientDefault] = USE_CLIENT_DEFAULT,
    ) -> Response:
        """
        Send a `POST` request.

        **Parameters**: See `httpx.request`.
        """
        return self.request(
            "POST",
            url,
            content=content,
            data=data,
            files=files,
            json=json,
            params=params,
            headers=headers,
            cookies=cookies,
            auth=auth,
            follow_redirects=follow_redirects,
            timeout=timeout,
        )

    def put(
        self,
        url: URLTypes,
        *,
        content: RequestContent = None,
        data: RequestData = None,
        files: RequestFiles = None,
        json: typing.Any = None,
        params: QueryParamTypes = None,
        headers: HeaderTypes = None,
        cookies: CookieTypes = None,
        auth: typing.Union[AuthTypes, UseClientDefault] = USE_CLIENT_DEFAULT,
        follow_redirects: typing.Union[bool, UseClientDefault] = USE_CLIENT_DEFAULT,
        timeout: typing.Union[TimeoutTypes, UseClientDefault] = USE_CLIENT_DEFAULT,
    ) -> Response:
        """
        Send a `PUT` request.

        **Parameters**: See `httpx.request`.
        """
        return self.request(
            "PUT",
            url,
            content=content,
            data=data,
            files=files,
            json=json,
            params=params,
            headers=headers,
            cookies=cookies,
            auth=auth,
            follow_redirects=follow_redirects,
            timeout=timeout,
        )

    def patch(
        self,
        url: URLTypes,
        *,
        content: RequestContent = None,
        data: RequestData = None,
        files: RequestFiles = None,
        json: typing.Any = None,
        params: QueryParamTypes = None,
        headers: HeaderTypes = None,
        cookies: CookieTypes = None,
        auth: typing.Union[AuthTypes, UseClientDefault] = USE_CLIENT_DEFAULT,
        follow_redirects: typing.Union[bool, UseClientDefault] = USE_CLIENT_DEFAULT,
        timeout: typing.Union[TimeoutTypes, UseClientDefault] = USE_CLIENT_DEFAULT,
    ) -> Response:
        """
        Send a `PATCH` request.

        **Parameters**: See `httpx.request`.
        """
        return self.request(
            "PATCH",
            url,
            content=content,
            data=data,
            files=files,
            json=json,
            params=params,
            headers=headers,
            cookies=cookies,
            auth=auth,
            follow_redirects=follow_redirects,
            timeout=timeout,
        )

    def delete(
        self,
        url: URLTypes,
        *,
        params: QueryParamTypes = None,
        headers: HeaderTypes = None,
        cookies: CookieTypes = None,
        auth: typing.Union[AuthTypes, UseClientDefault] = USE_CLIENT_DEFAULT,
        follow_redirects: typing.Union[bool, UseClientDefault] = USE_CLIENT_DEFAULT,
        timeout: typing.Union[TimeoutTypes, UseClientDefault] = USE_CLIENT_DEFAULT,
    ) -> Response:
        """
        Send a `DELETE` request.

        **Parameters**: See `httpx.request`.
        """
        return self.request(
            "DELETE",
            url,
            params=params,
            headers=headers,
            cookies=cookies,
            auth=auth,
            follow_redirects=follow_redirects,
            timeout=timeout,
        )

    def close(self) -> None:
        """
        Close transport and proxies.
        """
        if self._state != ClientState.CLOSED:
            self._state = ClientState.CLOSED

            self._transport.close()
            for transport in self._mounts.values():
                if transport is not None:
                    transport.close()

    def __enter__(self: T) -> T:
        if self._state != ClientState.UNOPENED:
            msg = {
                ClientState.OPENED: "Cannot open a client instance more than once.",
                ClientState.CLOSED: "Cannot reopen a client instance, once it has been closed.",
            }[self._state]
            raise RuntimeError(msg)

        self._state = ClientState.OPENED

        self._transport.__enter__()
        for transport in self._mounts.values():
            if transport is not None:
                transport.__enter__()
        return self

    def __exit__(
        self,
        exc_type: typing.Type[BaseException] = None,
        exc_value: BaseException = None,
        traceback: TracebackType = None,
    ) -> None:
        self._state = ClientState.CLOSED

        self._transport.__exit__(exc_type, exc_value, traceback)
        for transport in self._mounts.values():
            if transport is not None:
                transport.__exit__(exc_type, exc_value, traceback)

    def __del__(self) -> None:
        # We use 'getattr' here, to manage the case where '__del__()' is called
        # on a partically initiallized instance that raised an exception during
        # the call to '__init__()'.
        if getattr(self, "_state", None) == ClientState.OPENED:  # noqa: B009
            self.close()


class AsyncClient(BaseClient):
    """
    An asynchronous HTTP client, with connection pooling, HTTP/2, redirects,
    cookie persistence, etc.

    Usage:

    ```python
    >>> async with httpx.AsyncClient() as client:
    >>>     response = await client.get('https://example.org')
    ```

    **Parameters:**

    * **auth** - *(optional)* An authentication class to use when sending
    requests.
    * **params** - *(optional)* Query parameters to include in request URLs, as
    a string, dictionary, or sequence of two-tuples.
    * **headers** - *(optional)* Dictionary of HTTP headers to include when
    sending requests.
    * **cookies** - *(optional)* Dictionary of Cookie items to include when
    sending requests.
    * **verify** - *(optional)* SSL certificates (a.k.a CA bundle) used to
    verify the identity of requested hosts. Either `True` (default CA bundle),
    a path to an SSL certificate file, or `False` (disable verification).
    * **cert** - *(optional)* An SSL certificate used by the requested host
    to authenticate the client. Either a path to an SSL certificate file, or
    two-tuple of (certificate file, key file), or a three-tuple of (certificate
    file, key file, password).
    * **http2** - *(optional)* A boolean indicating if HTTP/2 support should be
    enabled. Defaults to `False`.
    * **proxies** - *(optional)* A dictionary mapping HTTP protocols to proxy
    URLs.
    * **timeout** - *(optional)* The timeout configuration to use when sending
    requests.
    * **limits** - *(optional)* The limits configuration to use.
    * **max_redirects** - *(optional)* The maximum number of redirect responses
    that should be followed.
    * **base_url** - *(optional)* A URL to use as the base when building
    request URLs.
    * **transport** - *(optional)* A transport class to use for sending requests
    over the network.
    * **app** - *(optional)* An ASGI application to send requests to,
    rather than sending actual network requests.
    * **trust_env** - *(optional)* Enables or disables usage of environment
    variables for configuration.
    """

    def __init__(
        self,
        *,
        auth: AuthTypes = None,
        params: QueryParamTypes = None,
        headers: HeaderTypes = None,
        cookies: CookieTypes = None,
        verify: VerifyTypes = True,
        cert: CertTypes = None,
        http1: bool = True,
        http2: bool = False,
        proxies: ProxiesTypes = None,
        mounts: typing.Mapping[str, AsyncBaseTransport] = None,
        timeout: TimeoutTypes = DEFAULT_TIMEOUT_CONFIG,
        follow_redirects: bool = False,
        limits: Limits = DEFAULT_LIMITS,
        max_redirects: int = DEFAULT_MAX_REDIRECTS,
        event_hooks: typing.Mapping[str, typing.List[typing.Callable]] = None,
        base_url: URLTypes = "",
        transport: AsyncBaseTransport = None,
        app: typing.Callable = None,
        trust_env: bool = True,
    ):
        super().__init__(
            auth=auth,
            params=params,
            headers=headers,
            cookies=cookies,
            timeout=timeout,
            follow_redirects=follow_redirects,
            max_redirects=max_redirects,
            event_hooks=event_hooks,
            base_url=base_url,
            trust_env=trust_env,
        )

        if http2:
            try:
                import h2  # noqa
            except ImportError:  # pragma: nocover
                raise ImportError(
                    "Using http2=True, but the 'h2' package is not installed. "
                    "Make sure to install httpx using `pip install httpx[http2]`."
                ) from None

        allow_env_proxies = trust_env and app is None and transport is None
        proxy_map = self._get_proxy_map(proxies, allow_env_proxies)

        self._transport = self._init_transport(
            verify=verify,
            cert=cert,
            http1=http1,
            http2=http2,
            limits=limits,
            transport=transport,
            app=app,
            trust_env=trust_env,
        )

        self._mounts: typing.Dict[URLPattern, typing.Optional[AsyncBaseTransport]] = {
            URLPattern(key): None
            if proxy is None
            else self._init_proxy_transport(
                proxy,
                verify=verify,
                cert=cert,
                http1=http1,
                http2=http2,
                limits=limits,
                trust_env=trust_env,
            )
            for key, proxy in proxy_map.items()
        }
        if mounts is not None:
            self._mounts.update(
                {URLPattern(key): transport for key, transport in mounts.items()}
            )
        self._mounts = dict(sorted(self._mounts.items()))

    def _init_transport(
        self,
        verify: VerifyTypes = True,
        cert: CertTypes = None,
        http1: bool = True,
        http2: bool = False,
        limits: Limits = DEFAULT_LIMITS,
        transport: AsyncBaseTransport = None,
        app: typing.Callable = None,
        trust_env: bool = True,
    ) -> AsyncBaseTransport:
        if transport is not None:
            return transport

        if app is not None:
            return ASGITransport(app=app)

        return AsyncHTTPTransport(
            verify=verify,
            cert=cert,
            http1=http1,
            http2=http2,
            limits=limits,
            trust_env=trust_env,
        )

    def _init_proxy_transport(
        self,
        proxy: Proxy,
        verify: VerifyTypes = True,
        cert: CertTypes = None,
        http1: bool = True,
        http2: bool = False,
        limits: Limits = DEFAULT_LIMITS,
        trust_env: bool = True,
    ) -> AsyncBaseTransport:
        return AsyncHTTPTransport(
            verify=verify,
            cert=cert,
            http2=http2,
            limits=limits,
            trust_env=trust_env,
            proxy=proxy,
        )

    def _transport_for_url(self, url: URL) -> AsyncBaseTransport:
        """
        Returns the transport instance that should be used for a given URL.
        This will either be the standard connection pool, or a proxy.
        """
        for pattern, transport in self._mounts.items():
            if pattern.matches(url):
                return self._transport if transport is None else transport

        return self._transport

    async def request(
        self,
        method: str,
        url: URLTypes,
        *,
        content: RequestContent = None,
        data: RequestData = None,
        files: RequestFiles = None,
        json: typing.Any = None,
        params: QueryParamTypes = None,
        headers: HeaderTypes = None,
        cookies: CookieTypes = None,
        auth: typing.Union[AuthTypes, UseClientDefault] = USE_CLIENT_DEFAULT,
        follow_redirects: typing.Union[bool, UseClientDefault] = USE_CLIENT_DEFAULT,
        timeout: typing.Union[TimeoutTypes, UseClientDefault] = USE_CLIENT_DEFAULT,
    ) -> Response:
        """
        Build and send a request.

        Equivalent to:

        ```python
        request = client.build_request(...)
        response = await client.send(request, ...)
        ```

        See `AsyncClient.build_request()`, `AsyncClient.send()`
        and [Merging of configuration][0] for how the various parameters
        are merged with client-level configuration.

        [0]: /advanced/#merging-of-configuration
        """
        request = self.build_request(
            method=method,
            url=url,
            content=content,
            data=data,
            files=files,
            json=json,
            params=params,
            headers=headers,
            cookies=cookies,
            timeout=timeout,
        )
<<<<<<< HEAD
        response = await self.send(request, auth=auth, allow_redirects=allow_redirects)
=======
        response = await self.send(
            request, auth=auth, follow_redirects=follow_redirects, timeout=timeout
        )
>>>>>>> 8bc089a0
        return response

    @asynccontextmanager
    async def stream(
        self,
        method: str,
        url: URLTypes,
        *,
        content: RequestContent = None,
        data: RequestData = None,
        files: RequestFiles = None,
        json: typing.Any = None,
        params: QueryParamTypes = None,
        headers: HeaderTypes = None,
        cookies: CookieTypes = None,
        auth: typing.Union[AuthTypes, UseClientDefault] = USE_CLIENT_DEFAULT,
        follow_redirects: typing.Union[bool, UseClientDefault] = USE_CLIENT_DEFAULT,
        timeout: typing.Union[TimeoutTypes, UseClientDefault] = USE_CLIENT_DEFAULT,
    ) -> typing.AsyncIterator[Response]:
        """
        Alternative to `httpx.request()` that streams the response body
        instead of loading it into memory at once.

        **Parameters**: See `httpx.request`.

        See also: [Streaming Responses][0]

        [0]: /quickstart#streaming-responses
        """
        request = self.build_request(
            method=method,
            url=url,
            content=content,
            data=data,
            files=files,
            json=json,
            params=params,
            headers=headers,
            cookies=cookies,
            timeout=timeout,
        )
        response = await self.send(
            request=request,
            auth=auth,
<<<<<<< HEAD
            allow_redirects=allow_redirects,
=======
            follow_redirects=follow_redirects,
            timeout=timeout,
>>>>>>> 8bc089a0
            stream=True,
        )
        try:
            yield response
        finally:
            await response.aclose()

    async def send(
        self,
        request: Request,
        *,
        stream: bool = False,
        auth: typing.Union[AuthTypes, UseClientDefault] = USE_CLIENT_DEFAULT,
<<<<<<< HEAD
        allow_redirects: typing.Union[bool, UseClientDefault] = USE_CLIENT_DEFAULT,
=======
        follow_redirects: typing.Union[bool, UseClientDefault] = USE_CLIENT_DEFAULT,
        timeout: typing.Union[TimeoutTypes, UseClientDefault] = USE_CLIENT_DEFAULT,
>>>>>>> 8bc089a0
    ) -> Response:
        """
        Send a request.

        The request is sent as-is, unmodified.

        Typically you'll want to build one with `AsyncClient.build_request()`
        so that any client-level configuration is merged into the request,
        but passing an explicit `httpx.Request()` is supported as well.

        See also: [Request instances][0]

        [0]: /advanced/#request-instances
        """
        if self._state == ClientState.CLOSED:
            raise RuntimeError("Cannot send a request, as the client has been closed.")

        self._state = ClientState.OPENED
<<<<<<< HEAD
        allow_redirects = (
            self.allow_redirects
            if isinstance(allow_redirects, UseClientDefault)
            else allow_redirects
=======
        timeout = (
            self.timeout if isinstance(timeout, UseClientDefault) else Timeout(timeout)
        )
        follow_redirects = (
            self.follow_redirects
            if isinstance(follow_redirects, UseClientDefault)
            else follow_redirects
>>>>>>> 8bc089a0
        )

        auth = self._build_request_auth(request, auth)

        response = await self._send_handling_auth(
            request,
            auth=auth,
<<<<<<< HEAD
            allow_redirects=allow_redirects,
=======
            timeout=timeout,
            follow_redirects=follow_redirects,
>>>>>>> 8bc089a0
            history=[],
        )
        try:
            if not stream:
                await response.aread()

            return response

        except Exception as exc:  # pragma: no cover
            await response.aclose()
            raise exc

    async def _send_handling_auth(
        self,
        request: Request,
        auth: Auth,
<<<<<<< HEAD
        allow_redirects: bool,
=======
        timeout: Timeout,
        follow_redirects: bool,
>>>>>>> 8bc089a0
        history: typing.List[Response],
    ) -> Response:
        auth_flow = auth.async_auth_flow(request)
        try:
            request = await auth_flow.__anext__()

            while True:
                response = await self._send_handling_redirects(
                    request,
<<<<<<< HEAD
                    allow_redirects=allow_redirects,
=======
                    timeout=timeout,
                    follow_redirects=follow_redirects,
>>>>>>> 8bc089a0
                    history=history,
                )
                try:
                    try:
                        next_request = await auth_flow.asend(response)
                    except StopAsyncIteration:
                        return response

                    response.history = list(history)
                    await response.aread()
                    request = next_request
                    history.append(response)

                except Exception as exc:
                    await response.aclose()
                    raise exc
        finally:
            await auth_flow.aclose()

    async def _send_handling_redirects(
        self,
        request: Request,
<<<<<<< HEAD
        allow_redirects: bool,
=======
        timeout: Timeout,
        follow_redirects: bool,
>>>>>>> 8bc089a0
        history: typing.List[Response],
    ) -> Response:
        while True:
            if len(history) > self.max_redirects:
                raise TooManyRedirects(
                    "Exceeded maximum allowed redirects.", request=request
                )

            for hook in self._event_hooks["request"]:
                await hook(request)

            response = await self._send_single_request(request)
            try:
                for hook in self._event_hooks["response"]:
                    await hook(response)

                response.history = list(history)

                if not response.is_redirect:
                    return response

                request = self._build_redirect_request(request, response)
                history = history + [response]

                if follow_redirects:
                    await response.aread()
                else:
                    response.next_request = request
                    return response

            except Exception as exc:
                await response.aclose()
                raise exc

    async def _send_single_request(self, request: Request) -> Response:
        """
        Sends a single request, without handling any redirections.
        """
        transport = self._transport_for_url(request.url)
        timer = Timer()
        await timer.async_start()

        if not isinstance(request.stream, AsyncByteStream):
            raise RuntimeError(
                "Attempted to send an sync request with an AsyncClient instance."
            )

        with request_context(request=request):
            response = await transport.handle_async_request(request)

        assert isinstance(response.stream, AsyncByteStream)
        response.request = request
        response.stream = BoundAsyncStream(
            response.stream, response=response, timer=timer
        )
        self.cookies.extract_cookies(response)

        status = f"{response.status_code} {response.reason_phrase}"
        response_line = f"{response.http_version} {status}"
        logger.debug(f'HTTP Request: {request.method} {request.url} "{response_line}"')

        return response

    async def get(
        self,
        url: URLTypes,
        *,
        params: QueryParamTypes = None,
        headers: HeaderTypes = None,
        cookies: CookieTypes = None,
        auth: typing.Union[AuthTypes, UseClientDefault] = USE_CLIENT_DEFAULT,
        follow_redirects: typing.Union[bool, UseClientDefault] = USE_CLIENT_DEFAULT,
        timeout: typing.Union[TimeoutTypes, UseClientDefault] = USE_CLIENT_DEFAULT,
    ) -> Response:
        """
        Send a `GET` request.

        **Parameters**: See `httpx.request`.
        """
        return await self.request(
            "GET",
            url,
            params=params,
            headers=headers,
            cookies=cookies,
            auth=auth,
            follow_redirects=follow_redirects,
            timeout=timeout,
        )

    async def options(
        self,
        url: URLTypes,
        *,
        params: QueryParamTypes = None,
        headers: HeaderTypes = None,
        cookies: CookieTypes = None,
        auth: typing.Union[AuthTypes, UseClientDefault] = USE_CLIENT_DEFAULT,
        follow_redirects: typing.Union[bool, UseClientDefault] = USE_CLIENT_DEFAULT,
        timeout: typing.Union[TimeoutTypes, UseClientDefault] = USE_CLIENT_DEFAULT,
    ) -> Response:
        """
        Send an `OPTIONS` request.

        **Parameters**: See `httpx.request`.
        """
        return await self.request(
            "OPTIONS",
            url,
            params=params,
            headers=headers,
            cookies=cookies,
            auth=auth,
            follow_redirects=follow_redirects,
            timeout=timeout,
        )

    async def head(
        self,
        url: URLTypes,
        *,
        params: QueryParamTypes = None,
        headers: HeaderTypes = None,
        cookies: CookieTypes = None,
        auth: typing.Union[AuthTypes, UseClientDefault] = USE_CLIENT_DEFAULT,
        follow_redirects: typing.Union[bool, UseClientDefault] = USE_CLIENT_DEFAULT,
        timeout: typing.Union[TimeoutTypes, UseClientDefault] = USE_CLIENT_DEFAULT,
    ) -> Response:
        """
        Send a `HEAD` request.

        **Parameters**: See `httpx.request`.
        """
        return await self.request(
            "HEAD",
            url,
            params=params,
            headers=headers,
            cookies=cookies,
            auth=auth,
            follow_redirects=follow_redirects,
            timeout=timeout,
        )

    async def post(
        self,
        url: URLTypes,
        *,
        content: RequestContent = None,
        data: RequestData = None,
        files: RequestFiles = None,
        json: typing.Any = None,
        params: QueryParamTypes = None,
        headers: HeaderTypes = None,
        cookies: CookieTypes = None,
        auth: typing.Union[AuthTypes, UseClientDefault] = USE_CLIENT_DEFAULT,
        follow_redirects: typing.Union[bool, UseClientDefault] = USE_CLIENT_DEFAULT,
        timeout: typing.Union[TimeoutTypes, UseClientDefault] = USE_CLIENT_DEFAULT,
    ) -> Response:
        """
        Send a `POST` request.

        **Parameters**: See `httpx.request`.
        """
        return await self.request(
            "POST",
            url,
            content=content,
            data=data,
            files=files,
            json=json,
            params=params,
            headers=headers,
            cookies=cookies,
            auth=auth,
            follow_redirects=follow_redirects,
            timeout=timeout,
        )

    async def put(
        self,
        url: URLTypes,
        *,
        content: RequestContent = None,
        data: RequestData = None,
        files: RequestFiles = None,
        json: typing.Any = None,
        params: QueryParamTypes = None,
        headers: HeaderTypes = None,
        cookies: CookieTypes = None,
        auth: typing.Union[AuthTypes, UseClientDefault] = USE_CLIENT_DEFAULT,
        follow_redirects: typing.Union[bool, UseClientDefault] = USE_CLIENT_DEFAULT,
        timeout: typing.Union[TimeoutTypes, UseClientDefault] = USE_CLIENT_DEFAULT,
    ) -> Response:
        """
        Send a `PUT` request.

        **Parameters**: See `httpx.request`.
        """
        return await self.request(
            "PUT",
            url,
            content=content,
            data=data,
            files=files,
            json=json,
            params=params,
            headers=headers,
            cookies=cookies,
            auth=auth,
            follow_redirects=follow_redirects,
            timeout=timeout,
        )

    async def patch(
        self,
        url: URLTypes,
        *,
        content: RequestContent = None,
        data: RequestData = None,
        files: RequestFiles = None,
        json: typing.Any = None,
        params: QueryParamTypes = None,
        headers: HeaderTypes = None,
        cookies: CookieTypes = None,
        auth: typing.Union[AuthTypes, UseClientDefault] = USE_CLIENT_DEFAULT,
        follow_redirects: typing.Union[bool, UseClientDefault] = USE_CLIENT_DEFAULT,
        timeout: typing.Union[TimeoutTypes, UseClientDefault] = USE_CLIENT_DEFAULT,
    ) -> Response:
        """
        Send a `PATCH` request.

        **Parameters**: See `httpx.request`.
        """
        return await self.request(
            "PATCH",
            url,
            content=content,
            data=data,
            files=files,
            json=json,
            params=params,
            headers=headers,
            cookies=cookies,
            auth=auth,
            follow_redirects=follow_redirects,
            timeout=timeout,
        )

    async def delete(
        self,
        url: URLTypes,
        *,
        params: QueryParamTypes = None,
        headers: HeaderTypes = None,
        cookies: CookieTypes = None,
        auth: typing.Union[AuthTypes, UseClientDefault] = USE_CLIENT_DEFAULT,
        follow_redirects: typing.Union[bool, UseClientDefault] = USE_CLIENT_DEFAULT,
        timeout: typing.Union[TimeoutTypes, UseClientDefault] = USE_CLIENT_DEFAULT,
    ) -> Response:
        """
        Send a `DELETE` request.

        **Parameters**: See `httpx.request`.
        """
        return await self.request(
            "DELETE",
            url,
            params=params,
            headers=headers,
            cookies=cookies,
            auth=auth,
            follow_redirects=follow_redirects,
            timeout=timeout,
        )

    async def aclose(self) -> None:
        """
        Close transport and proxies.
        """
        if self._state != ClientState.CLOSED:
            self._state = ClientState.CLOSED

            await self._transport.aclose()
            for proxy in self._mounts.values():
                if proxy is not None:
                    await proxy.aclose()

    async def __aenter__(self: U) -> U:
        if self._state != ClientState.UNOPENED:
            msg = {
                ClientState.OPENED: "Cannot open a client instance more than once.",
                ClientState.CLOSED: "Cannot reopen a client instance, once it has been closed.",
            }[self._state]
            raise RuntimeError(msg)

        self._state = ClientState.OPENED

        await self._transport.__aenter__()
        for proxy in self._mounts.values():
            if proxy is not None:
                await proxy.__aenter__()
        return self

    async def __aexit__(
        self,
        exc_type: typing.Type[BaseException] = None,
        exc_value: BaseException = None,
        traceback: TracebackType = None,
    ) -> None:
        self._state = ClientState.CLOSED

        await self._transport.__aexit__(exc_type, exc_value, traceback)
        for proxy in self._mounts.values():
            if proxy is not None:
                await proxy.__aexit__(exc_type, exc_value, traceback)

    def __del__(self) -> None:
        # We use 'getattr' here, to manage the case where '__del__()' is called
        # on a partically initiallized instance that raised an exception during
        # the call to '__init__()'.
        if getattr(self, "_state", None) == ClientState.OPENED:  # noqa: B009
            # Unlike the sync case, we cannot silently close the client when
            # it is garbage collected, because `.aclose()` is an async operation,
            # but `__del__` is not.
            #
            # For this reason we require explicit close management for
            # `AsyncClient`, and issue a warning on unclosed clients.
            #
            # The context managed style is usually preferable, because it neatly
            # ensures proper resource cleanup:
            #
            #     async with httpx.AsyncClient() as client:
            #         ...
            #
            # However, an explicit call to `aclose()` is also sufficient:
            #
            #    client = httpx.AsyncClient()
            #    try:
            #        ...
            #    finally:
            #        await client.aclose()
            warnings.warn(
                f"Unclosed {self!r}. "
                "See https://www.python-httpx.org/async/#opening-and-closing-clients "
                "for details."
            )<|MERGE_RESOLUTION|>--- conflicted
+++ resolved
@@ -789,13 +789,7 @@
             cookies=cookies,
             timeout=timeout,
         )
-<<<<<<< HEAD
-        return self.send(request, auth=auth, allow_redirects=allow_redirects)
-=======
-        return self.send(
-            request, auth=auth, follow_redirects=follow_redirects, timeout=timeout
-        )
->>>>>>> 8bc089a0
+        return self.send(request, auth=auth, follow_redirects=follow_redirects)
 
     @contextmanager
     def stream(
@@ -839,12 +833,7 @@
         response = self.send(
             request=request,
             auth=auth,
-<<<<<<< HEAD
-            allow_redirects=allow_redirects,
-=======
             follow_redirects=follow_redirects,
-            timeout=timeout,
->>>>>>> 8bc089a0
             stream=True,
         )
         try:
@@ -858,12 +847,7 @@
         *,
         stream: bool = False,
         auth: typing.Union[AuthTypes, UseClientDefault] = USE_CLIENT_DEFAULT,
-<<<<<<< HEAD
-        allow_redirects: typing.Union[bool, UseClientDefault] = USE_CLIENT_DEFAULT,
-=======
         follow_redirects: typing.Union[bool, UseClientDefault] = USE_CLIENT_DEFAULT,
-        timeout: typing.Union[TimeoutTypes, UseClientDefault] = USE_CLIENT_DEFAULT,
->>>>>>> 8bc089a0
     ) -> Response:
         """
         Send a request.
@@ -882,20 +866,10 @@
             raise RuntimeError("Cannot send a request, as the client has been closed.")
 
         self._state = ClientState.OPENED
-<<<<<<< HEAD
-        allow_redirects = (
-            self.allow_redirects
-            if isinstance(allow_redirects, UseClientDefault)
-            else allow_redirects
-=======
-        timeout = (
-            self.timeout if isinstance(timeout, UseClientDefault) else Timeout(timeout)
-        )
         follow_redirects = (
             self.follow_redirects
             if isinstance(follow_redirects, UseClientDefault)
             else follow_redirects
->>>>>>> 8bc089a0
         )
 
         auth = self._build_request_auth(request, auth)
@@ -903,12 +877,7 @@
         response = self._send_handling_auth(
             request,
             auth=auth,
-<<<<<<< HEAD
-            allow_redirects=allow_redirects,
-=======
-            timeout=timeout,
             follow_redirects=follow_redirects,
->>>>>>> 8bc089a0
             history=[],
         )
         try:
@@ -925,12 +894,7 @@
         self,
         request: Request,
         auth: Auth,
-<<<<<<< HEAD
-        allow_redirects: bool,
-=======
-        timeout: Timeout,
         follow_redirects: bool,
->>>>>>> 8bc089a0
         history: typing.List[Response],
     ) -> Response:
         auth_flow = auth.sync_auth_flow(request)
@@ -940,12 +904,7 @@
             while True:
                 response = self._send_handling_redirects(
                     request,
-<<<<<<< HEAD
-                    allow_redirects=allow_redirects,
-=======
-                    timeout=timeout,
                     follow_redirects=follow_redirects,
->>>>>>> 8bc089a0
                     history=history,
                 )
                 try:
@@ -968,12 +927,7 @@
     def _send_handling_redirects(
         self,
         request: Request,
-<<<<<<< HEAD
-        allow_redirects: bool,
-=======
-        timeout: Timeout,
         follow_redirects: bool,
->>>>>>> 8bc089a0
         history: typing.List[Response],
     ) -> Response:
         while True:
@@ -1526,13 +1480,9 @@
             cookies=cookies,
             timeout=timeout,
         )
-<<<<<<< HEAD
-        response = await self.send(request, auth=auth, allow_redirects=allow_redirects)
-=======
         response = await self.send(
-            request, auth=auth, follow_redirects=follow_redirects, timeout=timeout
-        )
->>>>>>> 8bc089a0
+            request, auth=auth, follow_redirects=follow_redirects
+        )
         return response
 
     @asynccontextmanager
@@ -1577,12 +1527,7 @@
         response = await self.send(
             request=request,
             auth=auth,
-<<<<<<< HEAD
-            allow_redirects=allow_redirects,
-=======
             follow_redirects=follow_redirects,
-            timeout=timeout,
->>>>>>> 8bc089a0
             stream=True,
         )
         try:
@@ -1596,12 +1541,7 @@
         *,
         stream: bool = False,
         auth: typing.Union[AuthTypes, UseClientDefault] = USE_CLIENT_DEFAULT,
-<<<<<<< HEAD
-        allow_redirects: typing.Union[bool, UseClientDefault] = USE_CLIENT_DEFAULT,
-=======
         follow_redirects: typing.Union[bool, UseClientDefault] = USE_CLIENT_DEFAULT,
-        timeout: typing.Union[TimeoutTypes, UseClientDefault] = USE_CLIENT_DEFAULT,
->>>>>>> 8bc089a0
     ) -> Response:
         """
         Send a request.
@@ -1620,20 +1560,10 @@
             raise RuntimeError("Cannot send a request, as the client has been closed.")
 
         self._state = ClientState.OPENED
-<<<<<<< HEAD
-        allow_redirects = (
-            self.allow_redirects
-            if isinstance(allow_redirects, UseClientDefault)
-            else allow_redirects
-=======
-        timeout = (
-            self.timeout if isinstance(timeout, UseClientDefault) else Timeout(timeout)
-        )
         follow_redirects = (
             self.follow_redirects
             if isinstance(follow_redirects, UseClientDefault)
             else follow_redirects
->>>>>>> 8bc089a0
         )
 
         auth = self._build_request_auth(request, auth)
@@ -1641,12 +1571,7 @@
         response = await self._send_handling_auth(
             request,
             auth=auth,
-<<<<<<< HEAD
-            allow_redirects=allow_redirects,
-=======
-            timeout=timeout,
             follow_redirects=follow_redirects,
->>>>>>> 8bc089a0
             history=[],
         )
         try:
@@ -1663,12 +1588,7 @@
         self,
         request: Request,
         auth: Auth,
-<<<<<<< HEAD
-        allow_redirects: bool,
-=======
-        timeout: Timeout,
         follow_redirects: bool,
->>>>>>> 8bc089a0
         history: typing.List[Response],
     ) -> Response:
         auth_flow = auth.async_auth_flow(request)
@@ -1678,12 +1598,7 @@
             while True:
                 response = await self._send_handling_redirects(
                     request,
-<<<<<<< HEAD
-                    allow_redirects=allow_redirects,
-=======
-                    timeout=timeout,
                     follow_redirects=follow_redirects,
->>>>>>> 8bc089a0
                     history=history,
                 )
                 try:
@@ -1706,12 +1621,7 @@
     async def _send_handling_redirects(
         self,
         request: Request,
-<<<<<<< HEAD
-        allow_redirects: bool,
-=======
-        timeout: Timeout,
         follow_redirects: bool,
->>>>>>> 8bc089a0
         history: typing.List[Response],
     ) -> Response:
         while True:
