"""
The _compat module is used for code which requires branching between different
Python environments. It is excluded from the code coverage checks.
"""

__all__ = ["asynccontextmanager", "aclosing", "set_minimum_tls_version_1_2"]

import ssl
import sys

<<<<<<< HEAD

if sys.version_info >= (3, 7):
    # `contextlib.asynccontextmanager` exists from Python 3.7 onwards.
    from contextlib import asynccontextmanager
else:
    # For 3.6 we require the `contextlib2` package for a backported version.
    from contextlib2 import asynccontextmanager

if sys.version_info >= (3, 10):
    # `contextlib.aclosing` exists from Python 3.10 onwards
    from contextlib import aclosing
else:
    # For 3.9 we require the `contextlib2` package for a backported version.
    from contextlib2 import aclosing
=======
# `contextlib.asynccontextmanager` exists from Python 3.7 onwards.
# For 3.6 we require the `async_generator` package for a backported version.
if sys.version_info >= (3, 7):
    from contextlib import asynccontextmanager  # type: ignore
else:
    from async_generator import asynccontextmanager  # type: ignore # noqa
>>>>>>> c24bbb85

# Brotli support is optional
# The C bindings in `brotli` are recommended for CPython.
# The CFFI bindings in `brotlicffi` are recommended for PyPy and everything else.
try:
    import brotlicffi as brotli
except ImportError:  # pragma: nocover
    try:
        import brotli
    except ImportError:
        brotli = None

if sys.version_info >= (3, 10) or (
    sys.version_info >= (3, 7) and ssl.OPENSSL_VERSION_INFO >= (1, 1, 0, 7)
):

    def set_minimum_tls_version_1_2(context: ssl.SSLContext) -> None:
        # The OP_NO_SSL* and OP_NO_TLS* become deprecated in favor of
        # 'SSLContext.minimum_version' from Python 3.7 onwards, however
        # this attribute is not available unless the ssl module is compiled
        # with OpenSSL 1.1.0g or newer.
        # https://docs.python.org/3.10/library/ssl.html#ssl.SSLContext.minimum_version
        # https://docs.python.org/3.7/library/ssl.html#ssl.SSLContext.minimum_version
        context.minimum_version = ssl.TLSVersion.TLSv1_2


else:

    def set_minimum_tls_version_1_2(context: ssl.SSLContext) -> None:
        # If 'minimum_version' isn't available, we configure these options with
        # the older deprecated variants.
        context.options |= ssl.OP_NO_SSLv2
        context.options |= ssl.OP_NO_SSLv3
        context.options |= ssl.OP_NO_TLSv1
        context.options |= ssl.OP_NO_TLSv1_1<|MERGE_RESOLUTION|>--- conflicted
+++ resolved
@@ -8,7 +8,6 @@
 import ssl
 import sys
 
-<<<<<<< HEAD
 
 if sys.version_info >= (3, 7):
     # `contextlib.asynccontextmanager` exists from Python 3.7 onwards.
@@ -23,14 +22,6 @@
 else:
     # For 3.9 we require the `contextlib2` package for a backported version.
     from contextlib2 import aclosing
-=======
-# `contextlib.asynccontextmanager` exists from Python 3.7 onwards.
-# For 3.6 we require the `async_generator` package for a backported version.
-if sys.version_info >= (3, 7):
-    from contextlib import asynccontextmanager  # type: ignore
-else:
-    from async_generator import asynccontextmanager  # type: ignore # noqa
->>>>>>> c24bbb85
 
 # Brotli support is optional
 # The C bindings in `brotli` are recommended for CPython.
