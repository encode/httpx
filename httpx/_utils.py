--- conflicted
+++ resolved
@@ -9,17 +9,6 @@
 import typing
 from urllib.request import getproxies
 
-<<<<<<< HEAD
-try:
-    from sniffio import current_async_library
-except ImportError:  # pragma: nocover
-
-    def current_async_library() -> str:
-        return "asyncio"
-
-
-=======
->>>>>>> 4596370f
 from ._types import PrimitiveData
 
 if typing.TYPE_CHECKING:  # pragma: no cover
@@ -258,36 +247,6 @@
     return length
 
 
-<<<<<<< HEAD
-class Timer:
-    async def _get_time(self) -> float:
-        library = current_async_library()
-        if library == "trio":
-            import trio
-
-            return trio.current_time()
-        else:
-            import asyncio
-
-            return asyncio.get_event_loop().time()
-
-    def sync_start(self) -> None:
-        self.started = time.perf_counter()
-
-    async def async_start(self) -> None:
-        self.started = await self._get_time()
-
-    def sync_elapsed(self) -> float:
-        now = time.perf_counter()
-        return now - self.started
-
-    async def async_elapsed(self) -> float:
-        now = await self._get_time()
-        return now - self.started
-
-
-=======
->>>>>>> 4596370f
 class URLPattern:
     """
     A utility class currently used for making lookups against proxy keys...
