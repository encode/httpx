import codecs
import collections
import logging
import mimetypes
import netrc
import os
import re
import sys
import typing
import warnings
from datetime import timedelta
from pathlib import Path
from time import perf_counter
from types import TracebackType
from urllib.request import getproxies

from ._exceptions import InvalidURL
from ._types import PrimitiveData

if typing.TYPE_CHECKING:  # pragma: no cover
    from ._models import URL


_HTML5_FORM_ENCODING_REPLACEMENTS = {'"': "%22", "\\": "\\\\"}
_HTML5_FORM_ENCODING_REPLACEMENTS.update(
    {chr(c): "%{:02X}".format(c) for c in range(0x00, 0x1F + 1) if c != 0x1B}
)
_HTML5_FORM_ENCODING_RE = re.compile(
    r"|".join([re.escape(c) for c in _HTML5_FORM_ENCODING_REPLACEMENTS.keys()])
)


def normalize_header_key(
    value: typing.Union[str, bytes], encoding: str = None
) -> bytes:
    """
    Coerce str/bytes into a strictly byte-wise HTTP header key.
    """
    if isinstance(value, bytes):
        return value.lower()
    return value.encode(encoding or "ascii").lower()


def normalize_header_value(
    value: typing.Union[str, bytes], encoding: str = None
) -> bytes:
    """
    Coerce str/bytes into a strictly byte-wise HTTP header value.
    """
    if isinstance(value, bytes):
        return value
    return value.encode(encoding or "ascii")


def str_query_param(value: "PrimitiveData") -> str:
    """
    Coerce a primitive data type into a string value for query params.

    Note that we prefer JSON-style 'true'/'false' for boolean values here.
    """
    if value is True:
        return "true"
    elif value is False:
        return "false"
    elif value is None:
        return ""
    return str(value)


def is_known_encoding(encoding: str) -> bool:
    """
    Return `True` if `encoding` is a known codec.
    """
    try:
        codecs.lookup(encoding)
    except LookupError:
        return False
    return True


def format_form_param(name: str, value: typing.Union[str, bytes]) -> bytes:
    """
    Encode a name/value pair within a multipart form.
    """
    if isinstance(value, bytes):
        value = value.decode()

    def replacer(match: typing.Match[str]) -> str:
        return _HTML5_FORM_ENCODING_REPLACEMENTS[match.group(0)]

    value = _HTML5_FORM_ENCODING_RE.sub(replacer, value)
    return f'{name}="{value}"'.encode()


# Null bytes; no need to recreate these on each call to guess_json_utf
_null = b"\x00"
_null2 = _null * 2
_null3 = _null * 3


def guess_json_utf(data: bytes) -> typing.Optional[str]:
    # JSON always starts with two ASCII characters, so detection is as
    # easy as counting the nulls and from their location and count
    # determine the encoding. Also detect a BOM, if present.
    sample = data[:4]
    if sample in (codecs.BOM_UTF32_LE, codecs.BOM_UTF32_BE):
        return "utf-32"  # BOM included
    if sample[:3] == codecs.BOM_UTF8:
        return "utf-8-sig"  # BOM included, MS style (discouraged)
    if sample[:2] in (codecs.BOM_UTF16_LE, codecs.BOM_UTF16_BE):
        return "utf-16"  # BOM included
    nullcount = sample.count(_null)
    if nullcount == 0:
        return "utf-8"
    if nullcount == 2:
        if sample[::2] == _null2:  # 1st and 3rd are null
            return "utf-16-be"
        if sample[1::2] == _null2:  # 2nd and 4th are null
            return "utf-16-le"
        # Did not detect 2 valid UTF-16 ascii-range characters
    if nullcount == 3:
        if sample[:3] == _null3:
            return "utf-32-be"
        if sample[1:] == _null3:
            return "utf-32-le"
        # Did not detect a valid UTF-32 ascii-range character
    return None


class NetRCInfo:
    def __init__(self, files: typing.Optional[typing.List[str]] = None) -> None:
        if files is None:
            files = [os.getenv("NETRC", ""), "~/.netrc", "~/_netrc"]
        self.netrc_files = files

    @property
    def netrc_info(self) -> typing.Optional[netrc.netrc]:
        if not hasattr(self, "_netrc_info"):
            self._netrc_info = None
            for file_path in self.netrc_files:
                expanded_path = Path(file_path).expanduser()
                try:
                    if expanded_path.is_file():
                        self._netrc_info = netrc.netrc(str(expanded_path))
                        break
                except (netrc.NetrcParseError, IOError):  # pragma: nocover
                    # Issue while reading the netrc file, ignore...
                    pass
        return self._netrc_info

    def get_credentials(
        self, authority: str
    ) -> typing.Optional[typing.Tuple[str, str]]:
        if self.netrc_info is None:
            return None

        auth_info = self.netrc_info.authenticators(authority)
        if auth_info is None or auth_info[2] is None:
            return None
        return (auth_info[0], auth_info[2])


def get_ca_bundle_from_env() -> typing.Optional[str]:
    if "SSL_CERT_FILE" in os.environ:
        ssl_file = Path(os.environ["SSL_CERT_FILE"])
        if ssl_file.is_file():
            return str(ssl_file)
    if "SSL_CERT_DIR" in os.environ:
        ssl_path = Path(os.environ["SSL_CERT_DIR"])
        if ssl_path.is_dir():
            return str(ssl_path)
    return None


def parse_header_links(value: str) -> typing.List[typing.Dict[str, str]]:
    """
    Returns a list of parsed link headers, for more info see:
    https://developer.mozilla.org/en-US/docs/Web/HTTP/Headers/Link
    The generic syntax of those is:
    Link: < uri-reference >; param1=value1; param2="value2"
    So for instance:
    Link; '<http:/.../front.jpeg>; type="image/jpeg",<http://.../back.jpeg>;'
    would return
        [
            {"url": "http:/.../front.jpeg", "type": "image/jpeg"},
            {"url": "http://.../back.jpeg"},
        ]
    :param value: HTTP Link entity-header field
    :return: list of parsed link headers
    """
    links: typing.List[typing.Dict[str, str]] = []
    replace_chars = " '\""
    value = value.strip(replace_chars)
    if not value:
        return links
    for val in re.split(", *<", value):
        try:
            url, params = val.split(";", 1)
        except ValueError:
            url, params = val, ""
        link = {"url": url.strip("<> '\"")}
        for param in params.split(";"):
            try:
                key, value = param.split("=")
            except ValueError:
                break
            link[key.strip(replace_chars)] = value.strip(replace_chars)
        links.append(link)
    return links


SENSITIVE_HEADERS = {"authorization", "proxy-authorization"}


def obfuscate_sensitive_headers(
    items: typing.Iterable[typing.Tuple[typing.AnyStr, typing.AnyStr]]
) -> typing.Iterator[typing.Tuple[typing.AnyStr, typing.AnyStr]]:
    for k, v in items:
        if to_str(k.lower()) in SENSITIVE_HEADERS:
            v = to_bytes_or_str("[secure]", match_type_of=v)
        yield k, v


_LOGGER_INITIALIZED = False
TRACE_LOG_LEVEL = 5


class Logger(logging.Logger):
    # Stub for type checkers.
    def trace(self, message: str, *args: typing.Any, **kwargs: typing.Any) -> None:
        ...  # pragma: nocover


def get_logger(name: str) -> Logger:
    """
    Get a `logging.Logger` instance, and optionally
    set up debug logging based on the HTTPX_LOG_LEVEL environment variable.
    """
    global _LOGGER_INITIALIZED

    if not _LOGGER_INITIALIZED:
        _LOGGER_INITIALIZED = True
        logging.addLevelName(TRACE_LOG_LEVEL, "TRACE")

        log_level = os.environ.get("HTTPX_LOG_LEVEL", "").upper()
        if log_level in ("DEBUG", "TRACE"):
            logger = logging.getLogger("httpx")
            logger.setLevel(logging.DEBUG if log_level == "DEBUG" else TRACE_LOG_LEVEL)
            handler = logging.StreamHandler(sys.stderr)
            handler.setFormatter(
                logging.Formatter(
                    fmt="%(levelname)s [%(asctime)s] %(name)s - %(message)s",
                    datefmt="%Y-%m-%d %H:%M:%S",
                )
            )
            logger.addHandler(handler)

    logger = logging.getLogger(name)

    def trace(message: str, *args: typing.Any, **kwargs: typing.Any) -> None:
        logger.log(TRACE_LOG_LEVEL, message, *args, **kwargs)

    logger.trace = trace  # type: ignore

    return typing.cast(Logger, logger)


def enforce_http_url(url: "URL") -> None:
    """
    Raise an appropriate InvalidURL for any non-HTTP URLs.
    """
    if not url.scheme:
        raise InvalidURL("No scheme included in URL.")
    if not url.host:
        raise InvalidURL("No host included in URL.")
    if url.scheme not in ("http", "https"):
        raise InvalidURL('URL scheme must be "http" or "https".')


def port_or_default(url: "URL") -> typing.Optional[int]:
    if url.port is not None:
        return url.port
    return {"http": 80, "https": 443}.get(url.scheme)


def same_origin(url: "URL", other: "URL") -> bool:
    """
    Return 'True' if the given URLs share the same origin.
    """
    return (
        url.scheme == other.scheme
        and url.host == other.host
        and port_or_default(url) == port_or_default(other)
    )


def get_environment_proxies() -> typing.Dict[str, typing.Optional[str]]:
    """Gets proxy information from the environment"""

    # urllib.request.getproxies() falls back on System
    # Registry and Config for proxies on Windows and macOS.
    # We don't want to propagate non-HTTP proxies into
    # our configuration such as 'TRAVIS_APT_PROXY'.
    proxy_info = getproxies()
    mounts: typing.Dict[str, typing.Optional[str]] = {}

    for scheme in ("http", "https", "all"):
        if proxy_info.get(scheme):
            mounts[scheme] = proxy_info[scheme]

    no_proxy_hosts = [host.strip() for host in proxy_info.get("no", "").split(",")]
    for hostname in no_proxy_hosts:
        # See https://curl.haxx.se/libcurl/c/CURLOPT_NOPROXY.html for details
        # on how names in `NO_PROXY` are handled.
        if hostname == "*":
            # If NO_PROXY=* is used or if "*" occurs as any one of the comma
            # seperated hostnames, then we should just bypass any information
            # from HTTP_PROXY, HTTPS_PROXY, ALL_PROXY, and always ignore
            # proxies.
            return {}
        elif hostname:
            # NO_PROXY=.google.com is marked as "all://*.google.com,
            #   which disables "www.google.com" but not "google.com"
            # NO_PROXY=google.com is marked as "all://*.google.com,
            #   which disables "www.google.com" and "google.com".
            mounts[f"all://*{hostname}"] = None

    return mounts


def to_bytes(value: typing.Union[str, bytes], encoding: str = "utf-8") -> bytes:
    return value.encode(encoding) if isinstance(value, str) else value


def to_str(value: typing.Union[str, bytes], encoding: str = "utf-8") -> str:
    return value if isinstance(value, str) else value.decode(encoding)


def to_bytes_or_str(value: str, match_type_of: typing.AnyStr) -> typing.AnyStr:
    return value if isinstance(match_type_of, str) else value.encode()


def unquote(value: str) -> str:
    return value[1:-1] if value[0] == value[-1] == '"' else value


def guess_content_type(filename: typing.Optional[str]) -> typing.Optional[str]:
    if filename:
        return mimetypes.guess_type(filename)[0] or "application/octet-stream"
    return None


def peek_filelike_length(stream: typing.IO) -> int:
    """
    Given a file-like stream object, return its length in number of bytes
    without reading it into memory.
    """
    try:
        # Is it an actual file?
        fd = stream.fileno()
    except OSError:
        # No... Maybe it's something that supports random access, like `io.BytesIO`?
        try:
            # Assuming so, go to end of stream to figure out its length,
            # then put it back in place.
            offset = stream.tell()
            length = stream.seek(0, os.SEEK_END)
            stream.seek(offset)
        except OSError:
            # Not even that? Sorry, we're doomed...
            raise
        else:
            return length
    else:
        # Yup, seems to be an actual file.
        return os.fstat(fd).st_size


def flatten_queryparams(
    queryparams: typing.Mapping[
        str, typing.Union["PrimitiveData", typing.Sequence["PrimitiveData"]]
    ]
) -> typing.List[typing.Tuple[str, "PrimitiveData"]]:
    """
    Convert a mapping of query params into a flat list of two-tuples
    representing each item.

    Example:
    >>> flatten_queryparams_values({"q": "httpx", "tag": ["python", "dev"]})
    [("q", "httpx), ("tag", "python"), ("tag", "dev")]
    """
    items = []

    for k, v in queryparams.items():
        if isinstance(v, collections.abc.Sequence) and not isinstance(v, (str, bytes)):
            for u in v:
                items.append((k, u))
        else:
            items.append((k, typing.cast("PrimitiveData", v)))

    return items


class ElapsedTimer:
    def __init__(self) -> None:
        self.start: float = perf_counter()
        self.end: typing.Optional[float] = None

    def __enter__(self) -> "ElapsedTimer":
        self.start = perf_counter()
        return self

    def __exit__(
        self,
        exc_type: typing.Type[BaseException] = None,
        exc_value: BaseException = None,
        traceback: TracebackType = None,
    ) -> None:
        self.end = perf_counter()

    @property
    def elapsed(self) -> timedelta:
        if self.end is None:
            return timedelta(seconds=perf_counter() - self.start)
        return timedelta(seconds=self.end - self.start)


class URLMatcher:
    """
    A utility class currently used for making lookups against proxy keys...

    # Wildcard matching...
    >>> pattern = URLMatcher("all")
    >>> pattern.matches(httpx.URL("http://example.com"))
    True

    # Witch scheme matching...
    >>> pattern = URLMatcher("https")
    >>> pattern.matches(httpx.URL("https://example.com"))
    True
    >>> pattern.matches(httpx.URL("http://example.com"))
    False

    # With domain matching...
    >>> pattern = URLMatcher("https://example.com")
    >>> pattern.matches(httpx.URL("https://example.com"))
    True
    >>> pattern.matches(httpx.URL("http://example.com"))
    False
    >>> pattern.matches(httpx.URL("https://other.com"))
    False

    # Wildcard scheme, with domain matching...
    >>> pattern = URLMatcher("all://example.com")
    >>> pattern.matches(httpx.URL("https://example.com"))
    True
    >>> pattern.matches(httpx.URL("http://example.com"))
    True
    >>> pattern.matches(httpx.URL("https://other.com"))
    False

    # With port matching...
    >>> pattern = URLMatcher("https://example.com:1234")
    >>> pattern.matches(httpx.URL("https://example.com:1234"))
    True
    >>> pattern.matches(httpx.URL("https://example.com"))
    False
    """

    def __init__(self, pattern: str) -> None:
        from ._models import URL

        if pattern and ":" not in pattern:
            pattern += "://"

        url = URL(pattern)
        self.pattern = pattern
        self.scheme = "" if url.scheme == "all" else url.scheme
<<<<<<< HEAD
        self.host = "" if url.host == "*" else url.host
        self.port = url.port
        if not url.host or url.host == "*":
            self.host_regex: typing.Optional[typing.Pattern[str]] = None
        else:
            if url.host.startswith("*."):
                # *.example.com should match "www.example.com", but not "example.com"
                domain = re.escape(url.host[2:])
                self.host_regex = re.compile(f"^.+\\.{domain}$")
            elif url.host.startswith("*"):
                # *example.com should match "www.example.com" and "example.com"
                domain = re.escape(url.host[1:])
                self.host_regex = re.compile(f"^(.+\\.)?{domain}$")
            else:
                # example.com should match "example.com" but not "www.example.com"
                domain = re.escape(url.host)
                self.host_regex = re.compile(f"^{domain}$")
=======
        self.host = url.host
        self.port = url.port
>>>>>>> 16893e41

    def matches(self, other: "URL") -> bool:
        if self.scheme and self.scheme != other.scheme:
            return False
<<<<<<< HEAD
        if (
            self.host
            and self.host_regex is not None
            and not self.host_regex.match(other.host)
        ):
=======
        if self.host and self.host != other.host:
>>>>>>> 16893e41
            return False
        if self.port is not None and self.port != other.port:
            return False
        return True

    @property
    def priority(self) -> tuple:
        """
        The priority allows URLMatcher instances to be sortable, so that
<<<<<<< HEAD
        if we can match from most specific to least specific.
        """
        # URLs with a port should take priority over URLs without a port.
        port_priority = 0 if self.port is not None else 1
        # Longer hostnames should match first.
        host_priority = -len(self.host)
        # Longer schemes should match first.
=======
        we can match from most specific to least specific.
        """
        port_priority = -1 if self.port is not None else 0
        host_priority = -len(self.host)
>>>>>>> 16893e41
        scheme_priority = -len(self.scheme)
        return (port_priority, host_priority, scheme_priority)

    def __hash__(self) -> int:
        return hash(self.pattern)

    def __lt__(self, other: "URLMatcher") -> bool:
        return self.priority < other.priority

    def __eq__(self, other: typing.Any) -> bool:
        return isinstance(other, URLMatcher) and self.pattern == other.pattern


def warn_deprecated(message: str) -> None:  # pragma: nocover
    warnings.warn(message, DeprecationWarning, stacklevel=2)<|MERGE_RESOLUTION|>--- conflicted
+++ resolved
@@ -476,7 +476,6 @@
         url = URL(pattern)
         self.pattern = pattern
         self.scheme = "" if url.scheme == "all" else url.scheme
-<<<<<<< HEAD
         self.host = "" if url.host == "*" else url.host
         self.port = url.port
         if not url.host or url.host == "*":
@@ -494,23 +493,15 @@
                 # example.com should match "example.com" but not "www.example.com"
                 domain = re.escape(url.host)
                 self.host_regex = re.compile(f"^{domain}$")
-=======
-        self.host = url.host
-        self.port = url.port
->>>>>>> 16893e41
 
     def matches(self, other: "URL") -> bool:
         if self.scheme and self.scheme != other.scheme:
             return False
-<<<<<<< HEAD
         if (
             self.host
             and self.host_regex is not None
             and not self.host_regex.match(other.host)
         ):
-=======
-        if self.host and self.host != other.host:
->>>>>>> 16893e41
             return False
         if self.port is not None and self.port != other.port:
             return False
@@ -520,7 +511,6 @@
     def priority(self) -> tuple:
         """
         The priority allows URLMatcher instances to be sortable, so that
-<<<<<<< HEAD
         if we can match from most specific to least specific.
         """
         # URLs with a port should take priority over URLs without a port.
@@ -528,12 +518,6 @@
         # Longer hostnames should match first.
         host_priority = -len(self.host)
         # Longer schemes should match first.
-=======
-        we can match from most specific to least specific.
-        """
-        port_priority = -1 if self.port is not None else 0
-        host_priority = -len(self.host)
->>>>>>> 16893e41
         scheme_priority = -len(self.scheme)
         return (port_priority, host_priority, scheme_priority)
 
