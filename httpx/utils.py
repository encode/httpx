--- conflicted
+++ resolved
@@ -171,27 +171,17 @@
     return logging.getLogger(name)
 
 
-<<<<<<< HEAD
-def to_bytes(str_or_bytes: typing.Union[str, bytes]) -> bytes:
-    """Accepts an str or bytes object returning the bytes
-    unmodified or the UTF-8 encoded string.
-    """
+def to_bytes(value: typing.Union[str, bytes], encoding: str = "utf-8") -> bytes:
+    return value.encode(encoding) if isinstance(value, str) else value
+
+
+def to_str(str_or_bytes: typing.Union[str, bytes], encoding: str = "utf-8") -> str:
     return (
-        str_or_bytes.encode("utf-8") if isinstance(str_or_bytes, str) else str_or_bytes
+        str_or_bytes if isinstance(str_or_bytes, str) else str_or_bytes.decode(encoding)
     )
 
 
-def to_str(str_or_bytes: typing.Union[str, bytes]) -> str:
-    """Accepts an str or bytes object returning the str
-    unmodified or the UTF-8 decoded string.
-    """
-    return (
-        str_or_bytes if isinstance(str_or_bytes, str) else str_or_bytes.decode("utf-8")
-    )
-
-
 def unquote(value: str) -> str:
-    """Remove quotes from a string if present."""
     return value[1:-1] if value[0] == value[-1] == '"' else value
 
 
@@ -233,8 +223,4 @@
         if self.default_factory is None:
             raise KeyError(key)
         self[key] = self.default_factory()
-        return self[key]
-=======
-def to_bytes(value: typing.Union[str, bytes], encoding: str = "utf-8") -> bytes:
-    return value.encode(encoding) if isinstance(value, str) else value
->>>>>>> 71648ece
+        return self[key]