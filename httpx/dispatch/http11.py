--- conflicted
+++ resolved
@@ -4,12 +4,8 @@
 
 from ..concurrency.base import BaseSocketStream, ConcurrencyBackend, TimeoutFlag
 from ..config import TimeoutConfig, TimeoutTypes
-<<<<<<< HEAD
+from ..exceptions import ConnectionClosed, ProtocolError
 from ..models import Request, Response
-=======
-from ..exceptions import ConnectionClosed, ProtocolError
-from ..models import AsyncRequest, AsyncResponse
->>>>>>> a05ba2e9
 from ..utils import get_logger
 
 H11Event = typing.Union[
