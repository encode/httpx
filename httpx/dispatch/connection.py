--- conflicted
+++ resolved
@@ -3,18 +3,7 @@
 import typing
 
 from ..concurrency.base import ConcurrencyBackend, lookup_backend
-<<<<<<< HEAD
 from ..config import CertTypes, SSLConfig, Timeout, VerifyTypes
-=======
-from ..config import (
-    DEFAULT_TIMEOUT_CONFIG,
-    CertTypes,
-    SSLConfig,
-    Timeout,
-    TimeoutTypes,
-    VerifyTypes,
-)
->>>>>>> c033ed1b
 from ..models import Origin, Request, Response
 from ..utils import get_logger
 from .base import Dispatcher
@@ -42,10 +31,6 @@
     ):
         self.origin = Origin(origin) if isinstance(origin, str) else origin
         self.ssl = SSLConfig(cert=cert, verify=verify, trust_env=trust_env)
-<<<<<<< HEAD
-=======
-        self.timeout = Timeout(timeout)
->>>>>>> c033ed1b
         self.http2 = http2
         self.backend = lookup_backend(backend)
         self.release_func = release_func
@@ -60,6 +45,8 @@
         cert: CertTypes = None,
         timeout: Timeout = None,
     ) -> Response:
+        timeout = Timeout() if timeout is None else timeout
+
         if self.h11_connection is None and self.h2_connection is None:
             await self.connect(verify=verify, cert=cert, timeout=timeout)
 
@@ -72,16 +59,9 @@
         return response
 
     async def connect(
-        self,
-        verify: VerifyTypes = None,
-        cert: CertTypes = None,
-        timeout: Timeout = None,
+        self, timeout: Timeout, verify: VerifyTypes = None, cert: CertTypes = None,
     ) -> None:
         ssl = self.ssl.with_overrides(verify=verify, cert=cert)
-<<<<<<< HEAD
-=======
-        timeout = self.timeout if timeout is None else Timeout(timeout)
->>>>>>> c033ed1b
 
         host = self.origin.host
         port = self.origin.port
@@ -92,7 +72,6 @@
         else:
             on_release = functools.partial(self.release_func, self)
 
-        timeout = Timeout() if timeout is None else timeout
         if self.uds is None:
             logger.trace(
                 f"start_connect tcp host={host!r} port={port!r} timeout={timeout!r}"
