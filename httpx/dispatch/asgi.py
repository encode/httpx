--- conflicted
+++ resolved
@@ -1,11 +1,7 @@
 import typing
 
-<<<<<<< HEAD
 from ..config import TimeoutTypes
-=======
-from ..config import CertTypes, TimeoutTypes, VerifyTypes
 from ..content_streams import ByteStream
->>>>>>> e34df7a7
 from ..models import Request, Response
 from .base import Dispatcher
 
