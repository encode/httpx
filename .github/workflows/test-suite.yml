--- conflicted
+++ resolved
@@ -13,13 +13,8 @@
     runs-on: "${{ matrix.os }}"
     strategy:
       matrix:
-<<<<<<< HEAD
-        python-version: ["3.6", "3.7", "3.8"]
         os: [windows-latest, ubuntu-latest]
-=======
         python-version: ["3.6", "3.7", "3.8", "3.9"]
-
->>>>>>> f4165e9e
     steps:
       - uses: "actions/checkout@v2"
       - uses: "actions/setup-python@v2"
