import zlib

import brotli
import pytest

import httpx
from httpx._content_streams import AsyncIteratorStream
from httpx._decoders import (
    BrotliDecoder,
    DeflateDecoder,
    GZipDecoder,
    IdentityDecoder,
    LineDecoder,
    TextDecoder,
)


def test_deflate():
    """
    Deflate encoding may use either 'zlib' or 'deflate' in the wild.

    https://stackoverflow.com/questions/1838699/how-can-i-decompress-a-gzip-stream-with-zlib#answer-22311297
    """
    body = b"test 123"
    compressor = zlib.compressobj(9, zlib.DEFLATED, -zlib.MAX_WBITS)
    compressed_body = compressor.compress(body) + compressor.flush()

    headers = [(b"Content-Encoding", b"deflate")]
    response = httpx.Response(
<<<<<<< HEAD
        status_code=200, headers=headers, content=compressed_body, request=REQUEST
=======
        200,
        headers=headers,
        content=compressed_body,
>>>>>>> de502a44
    )
    assert response.content == body


def test_zlib():
    """
    Deflate encoding may use either 'zlib' or 'deflate' in the wild.

    https://stackoverflow.com/questions/1838699/how-can-i-decompress-a-gzip-stream-with-zlib#answer-22311297
    """
    body = b"test 123"
    compressed_body = zlib.compress(body)

    headers = [(b"Content-Encoding", b"deflate")]
    response = httpx.Response(
<<<<<<< HEAD
        status_code=200, headers=headers, content=compressed_body, request=REQUEST
=======
        200,
        headers=headers,
        content=compressed_body,
>>>>>>> de502a44
    )
    assert response.content == body


def test_gzip():
    body = b"test 123"
    compressor = zlib.compressobj(9, zlib.DEFLATED, zlib.MAX_WBITS | 16)
    compressed_body = compressor.compress(body) + compressor.flush()

    headers = [(b"Content-Encoding", b"gzip")]
    response = httpx.Response(
<<<<<<< HEAD
        status_code=200, headers=headers, content=compressed_body, request=REQUEST
=======
        200,
        headers=headers,
        content=compressed_body,
>>>>>>> de502a44
    )
    assert response.content == body


def test_brotli():
    body = b"test 123"
    compressed_body = brotli.compress(body)

    headers = [(b"Content-Encoding", b"br")]
    response = httpx.Response(
<<<<<<< HEAD
        status_code=200, headers=headers, content=compressed_body, request=REQUEST
=======
        200,
        headers=headers,
        content=compressed_body,
>>>>>>> de502a44
    )
    assert response.content == body


def test_multi():
    body = b"test 123"

    deflate_compressor = zlib.compressobj(9, zlib.DEFLATED, -zlib.MAX_WBITS)
    compressed_body = deflate_compressor.compress(body) + deflate_compressor.flush()

    gzip_compressor = zlib.compressobj(9, zlib.DEFLATED, zlib.MAX_WBITS | 16)
    compressed_body = (
        gzip_compressor.compress(compressed_body) + gzip_compressor.flush()
    )

    headers = [(b"Content-Encoding", b"deflate, gzip")]
    response = httpx.Response(
<<<<<<< HEAD
        status_code=200, headers=headers, content=compressed_body, request=REQUEST
=======
        200,
        headers=headers,
        content=compressed_body,
>>>>>>> de502a44
    )
    assert response.content == body


def test_multi_with_identity():
    body = b"test 123"
    compressed_body = brotli.compress(body)

    headers = [(b"Content-Encoding", b"br, identity")]
    response = httpx.Response(
<<<<<<< HEAD
        status_code=200, headers=headers, content=compressed_body, request=REQUEST
=======
        200,
        headers=headers,
        content=compressed_body,
>>>>>>> de502a44
    )
    assert response.content == body

    headers = [(b"Content-Encoding", b"identity, br")]
    response = httpx.Response(
<<<<<<< HEAD
        status_code=200, headers=headers, content=compressed_body, request=REQUEST
=======
        200,
        headers=headers,
        content=compressed_body,
>>>>>>> de502a44
    )
    assert response.content == body


@pytest.mark.asyncio
async def test_streaming():
    body = b"test 123"
    compressor = zlib.compressobj(9, zlib.DEFLATED, zlib.MAX_WBITS | 16)

    async def compress(body):
        yield compressor.compress(body)
        yield compressor.flush()

    headers = [(b"Content-Encoding", b"gzip")]
    stream = AsyncIteratorStream(aiterator=compress(body))
    response = httpx.Response(
<<<<<<< HEAD
        status_code=200, headers=headers, stream=stream, request=REQUEST
=======
        200,
        headers=headers,
        stream=stream,
>>>>>>> de502a44
    )
    assert not hasattr(response, "body")
    assert await response.aread() == body


@pytest.mark.parametrize("header_value", (b"deflate", b"gzip", b"br", b"identity"))
def test_empty_content(header_value):
    headers = [(b"Content-Encoding", header_value)]
    response = httpx.Response(
<<<<<<< HEAD
        status_code=200, headers=headers, content=b"", request=REQUEST
=======
        200,
        headers=headers,
        content=b"",
>>>>>>> de502a44
    )
    assert response.content == b""


@pytest.mark.parametrize(
    "decoder", (BrotliDecoder, DeflateDecoder, GZipDecoder, IdentityDecoder)
)
def test_decoders_empty_cases(decoder):
    response = httpx.Response(content=b"", status_code=200)
    instance = decoder()
    assert instance.decode(response.content) == b""
    assert instance.flush() == b""


@pytest.mark.parametrize("header_value", (b"deflate", b"gzip", b"br"))
def test_decoding_errors(header_value):
    headers = [(b"Content-Encoding", header_value)]
    body = b"test 123"
    compressed_body = brotli.compress(body)[3:]
    with pytest.raises(httpx.DecodingError):
<<<<<<< HEAD
        httpx.Response(
            status_code=200, headers=headers, content=compressed_body, request=REQUEST
        )
=======
        request = httpx.Request("GET", "https://example.org")
        httpx.Response(200, headers=headers, content=compressed_body, request=request)

    with pytest.raises(ValueError):
        httpx.Response(200, headers=headers, content=compressed_body)
>>>>>>> de502a44


@pytest.mark.parametrize(
    ["data", "encoding"],
    [
        ((b"Hello,", b" world!"), "ascii"),
        ((b"\xe3\x83", b"\x88\xe3\x83\xa9", b"\xe3", b"\x83\x99\xe3\x83\xab"), "utf-8"),
        ((b"\x83g\x83\x89\x83x\x83\x8b",) * 64, "shift-jis"),
        ((b"\x83g\x83\x89\x83x\x83\x8b",) * 600, "shift-jis"),
        (
            (b"\xcb\xee\xf0\xe5\xec \xe8\xef\xf1\xf3\xec \xe4\xee\xeb\xee\xf0",) * 64,
            "MacCyrillic",
        ),
        (
            (b"\xa5\xa6\xa5\xa7\xa5\xd6\xa4\xce\xb9\xf1\xba\xdd\xb2\xbd",) * 512,
            "euc-jp",
        ),
    ],
)
@pytest.mark.asyncio
async def test_text_decoder(data, encoding):
    async def iterator():
        nonlocal data
        for chunk in data:
            yield chunk

    # Accessing `.text` on a read response.
    stream = AsyncIteratorStream(aiterator=iterator())
<<<<<<< HEAD
    response = httpx.Response(status_code=200, stream=stream, request=REQUEST)
=======
    response = httpx.Response(
        200,
        stream=stream,
    )
>>>>>>> de502a44
    await response.aread()
    assert response.text == (b"".join(data)).decode(encoding)

    # Streaming `.aiter_text` iteratively.
    stream = AsyncIteratorStream(aiterator=iterator())
<<<<<<< HEAD
    response = httpx.Response(status_code=200, stream=stream, request=REQUEST)
=======
    response = httpx.Response(
        200,
        stream=stream,
    )
>>>>>>> de502a44
    text = "".join([part async for part in response.aiter_text()])
    assert text == (b"".join(data)).decode(encoding)


@pytest.mark.asyncio
async def test_text_decoder_known_encoding():
    async def iterator():
        yield b"\x83g"
        yield b"\x83"
        yield b"\x89\x83x\x83\x8b"

    stream = AsyncIteratorStream(aiterator=iterator())
    response = httpx.Response(
        status_code=200,
        headers=[(b"Content-Type", b"text/html; charset=shift-jis")],
        stream=stream,
    )

    await response.aread()
    assert "".join(response.text) == "トラベル"


def test_text_decoder_empty_cases():
    decoder = TextDecoder()
    assert decoder.flush() == ""

    decoder = TextDecoder()
    assert decoder.decode(b"") == ""
    assert decoder.flush() == ""


def test_line_decoder_nl():
    decoder = LineDecoder()
    assert decoder.decode("") == []
    assert decoder.decode("a\n\nb\nc") == ["a\n", "\n", "b\n"]
    assert decoder.flush() == ["c"]

    decoder = LineDecoder()
    assert decoder.decode("") == []
    assert decoder.decode("a\n\nb\nc\n") == ["a\n", "\n", "b\n", "c\n"]
    assert decoder.flush() == []

    # Issue #1033
    decoder = LineDecoder()
    assert decoder.decode("") == []
    assert decoder.decode("12345\n") == ["12345\n"]
    assert decoder.decode("foo ") == []
    assert decoder.decode("bar ") == []
    assert decoder.decode("baz\n") == ["foo bar baz\n"]
    assert decoder.flush() == []


def test_line_decoder_cr():
    decoder = LineDecoder()
    assert decoder.decode("") == []
    assert decoder.decode("a\r\rb\rc") == ["a\n", "\n", "b\n"]
    assert decoder.flush() == ["c"]

    decoder = LineDecoder()
    assert decoder.decode("") == []
    assert decoder.decode("a\r\rb\rc\r") == ["a\n", "\n", "b\n"]
    assert decoder.flush() == ["c\n"]

    # Issue #1033
    decoder = LineDecoder()
    assert decoder.decode("") == []
    assert decoder.decode("12345\r") == []
    assert decoder.decode("foo ") == ["12345\n"]
    assert decoder.decode("bar ") == []
    assert decoder.decode("baz\r") == []
    assert decoder.flush() == ["foo bar baz\n"]


def test_line_decoder_crnl():
    decoder = LineDecoder()
    assert decoder.decode("") == []
    assert decoder.decode("a\r\n\r\nb\r\nc") == ["a\n", "\n", "b\n"]
    assert decoder.flush() == ["c"]

    decoder = LineDecoder()
    assert decoder.decode("") == []
    assert decoder.decode("a\r\n\r\nb\r\nc\r\n") == ["a\n", "\n", "b\n", "c\n"]
    assert decoder.flush() == []

    decoder = LineDecoder()
    assert decoder.decode("") == []
    assert decoder.decode("a\r") == []
    assert decoder.decode("\n\r\nb\r\nc") == ["a\n", "\n", "b\n"]
    assert decoder.flush() == ["c"]

    # Issue #1033
    decoder = LineDecoder()
    assert decoder.decode("") == []
    assert decoder.decode("12345\r\n") == ["12345\n"]
    assert decoder.decode("foo ") == []
    assert decoder.decode("bar ") == []
    assert decoder.decode("baz\r\n") == ["foo bar baz\n"]
    assert decoder.flush() == []


def test_invalid_content_encoding_header():
    headers = [(b"Content-Encoding", b"invalid-header")]
    body = b"test 123"

    response = httpx.Response(
<<<<<<< HEAD
        status_code=200, headers=headers, content=body, request=REQUEST
=======
        200,
        headers=headers,
        content=body,
>>>>>>> de502a44
    )
    assert response.content == body<|MERGE_RESOLUTION|>--- conflicted
+++ resolved
@@ -27,13 +27,9 @@
 
     headers = [(b"Content-Encoding", b"deflate")]
     response = httpx.Response(
-<<<<<<< HEAD
-        status_code=200, headers=headers, content=compressed_body, request=REQUEST
-=======
-        200,
-        headers=headers,
-        content=compressed_body,
->>>>>>> de502a44
+        status_code=200,
+        headers=headers,
+        content=compressed_body,
     )
     assert response.content == body
 
@@ -49,13 +45,9 @@
 
     headers = [(b"Content-Encoding", b"deflate")]
     response = httpx.Response(
-<<<<<<< HEAD
-        status_code=200, headers=headers, content=compressed_body, request=REQUEST
-=======
-        200,
-        headers=headers,
-        content=compressed_body,
->>>>>>> de502a44
+        status_code=200,
+        headers=headers,
+        content=compressed_body,
     )
     assert response.content == body
 
@@ -67,13 +59,9 @@
 
     headers = [(b"Content-Encoding", b"gzip")]
     response = httpx.Response(
-<<<<<<< HEAD
-        status_code=200, headers=headers, content=compressed_body, request=REQUEST
-=======
-        200,
-        headers=headers,
-        content=compressed_body,
->>>>>>> de502a44
+        status_code=200,
+        headers=headers,
+        content=compressed_body,
     )
     assert response.content == body
 
@@ -84,13 +72,9 @@
 
     headers = [(b"Content-Encoding", b"br")]
     response = httpx.Response(
-<<<<<<< HEAD
-        status_code=200, headers=headers, content=compressed_body, request=REQUEST
-=======
-        200,
-        headers=headers,
-        content=compressed_body,
->>>>>>> de502a44
+        status_code=200,
+        headers=headers,
+        content=compressed_body,
     )
     assert response.content == body
 
@@ -108,13 +92,9 @@
 
     headers = [(b"Content-Encoding", b"deflate, gzip")]
     response = httpx.Response(
-<<<<<<< HEAD
-        status_code=200, headers=headers, content=compressed_body, request=REQUEST
-=======
-        200,
-        headers=headers,
-        content=compressed_body,
->>>>>>> de502a44
+        status_code=200,
+        headers=headers,
+        content=compressed_body,
     )
     assert response.content == body
 
@@ -125,25 +105,17 @@
 
     headers = [(b"Content-Encoding", b"br, identity")]
     response = httpx.Response(
-<<<<<<< HEAD
-        status_code=200, headers=headers, content=compressed_body, request=REQUEST
-=======
-        200,
-        headers=headers,
-        content=compressed_body,
->>>>>>> de502a44
+        status_code=200,
+        headers=headers,
+        content=compressed_body,
     )
     assert response.content == body
 
     headers = [(b"Content-Encoding", b"identity, br")]
     response = httpx.Response(
-<<<<<<< HEAD
-        status_code=200, headers=headers, content=compressed_body, request=REQUEST
-=======
-        200,
-        headers=headers,
-        content=compressed_body,
->>>>>>> de502a44
+        status_code=200,
+        headers=headers,
+        content=compressed_body,
     )
     assert response.content == body
 
@@ -160,13 +132,9 @@
     headers = [(b"Content-Encoding", b"gzip")]
     stream = AsyncIteratorStream(aiterator=compress(body))
     response = httpx.Response(
-<<<<<<< HEAD
-        status_code=200, headers=headers, stream=stream, request=REQUEST
-=======
-        200,
+        status_code=200,
         headers=headers,
         stream=stream,
->>>>>>> de502a44
     )
     assert not hasattr(response, "body")
     assert await response.aread() == body
@@ -176,13 +144,9 @@
 def test_empty_content(header_value):
     headers = [(b"Content-Encoding", header_value)]
     response = httpx.Response(
-<<<<<<< HEAD
-        status_code=200, headers=headers, content=b"", request=REQUEST
-=======
-        200,
+        status_code=200,
         headers=headers,
         content=b"",
->>>>>>> de502a44
     )
     assert response.content == b""
 
@@ -203,17 +167,13 @@
     body = b"test 123"
     compressed_body = brotli.compress(body)[3:]
     with pytest.raises(httpx.DecodingError):
-<<<<<<< HEAD
+        request = httpx.Request("GET", "https://example.org")
         httpx.Response(
-            status_code=200, headers=headers, content=compressed_body, request=REQUEST
+            status_code=200, headers=headers, content=compressed_body, request=request
         )
-=======
-        request = httpx.Request("GET", "https://example.org")
-        httpx.Response(200, headers=headers, content=compressed_body, request=request)
 
     with pytest.raises(ValueError):
-        httpx.Response(200, headers=headers, content=compressed_body)
->>>>>>> de502a44
+        httpx.Response(status_code=200, headers=headers, content=compressed_body)
 
 
 @pytest.mark.parametrize(
@@ -242,27 +202,19 @@
 
     # Accessing `.text` on a read response.
     stream = AsyncIteratorStream(aiterator=iterator())
-<<<<<<< HEAD
-    response = httpx.Response(status_code=200, stream=stream, request=REQUEST)
-=======
-    response = httpx.Response(
-        200,
+    response = httpx.Response(
+        status_code=200,
         stream=stream,
     )
->>>>>>> de502a44
     await response.aread()
     assert response.text == (b"".join(data)).decode(encoding)
 
     # Streaming `.aiter_text` iteratively.
     stream = AsyncIteratorStream(aiterator=iterator())
-<<<<<<< HEAD
-    response = httpx.Response(status_code=200, stream=stream, request=REQUEST)
-=======
-    response = httpx.Response(
-        200,
+    response = httpx.Response(
+        status_code=200,
         stream=stream,
     )
->>>>>>> de502a44
     text = "".join([part async for part in response.aiter_text()])
     assert text == (b"".join(data)).decode(encoding)
 
@@ -368,12 +320,8 @@
     body = b"test 123"
 
     response = httpx.Response(
-<<<<<<< HEAD
-        status_code=200, headers=headers, content=body, request=REQUEST
-=======
-        200,
+        status_code=200,
         headers=headers,
         content=body,
->>>>>>> de502a44
     )
     assert response.content == body