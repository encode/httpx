import asyncio
import logging
import os

import pytest

import httpx
from httpx import utils
from httpx.utils import (
    ElapsedTimer,
<<<<<<< HEAD
    get_ca_bundle_from_env,
=======
    get_environment_proxies,
>>>>>>> 08355c62
    get_netrc_login,
    guess_json_utf,
    parse_header_links,
)


@pytest.mark.parametrize(
    "encoding",
    (
        "utf-32",
        "utf-8-sig",
        "utf-16",
        "utf-8",
        "utf-16-be",
        "utf-16-le",
        "utf-32-be",
        "utf-32-le",
    ),
)
def test_encoded(encoding):
    data = "{}".encode(encoding)
    assert guess_json_utf(data) == encoding


def test_bad_utf_like_encoding():
    assert guess_json_utf(b"\x00\x00\x00\x00") is None


@pytest.mark.parametrize(
    ("encoding", "expected"),
    (
        ("utf-16-be", "utf-16"),
        ("utf-16-le", "utf-16"),
        ("utf-32-be", "utf-32"),
        ("utf-32-le", "utf-32"),
    ),
)
def test_guess_by_bom(encoding, expected):
    data = "\ufeff{}".encode(encoding)
    assert guess_json_utf(data) == expected


def test_bad_get_netrc_login():
    assert get_netrc_login("url") is None

    os.environ["NETRC"] = "tests/.netrc"
    assert get_netrc_login("url") is None

    os.environ["NETRC"] = "wrongpath"
    assert get_netrc_login("url") is None

    from httpx import utils

    utils.NETRC_STATIC_FILES = ()
    os.environ["NETRC"] = ""
    assert utils.get_netrc_login("url") is None


def test_get_netrc_login():
    os.environ["NETRC"] = "tests/.netrc"
    assert get_netrc_login("netrcexample.org") == (
        "example-username",
        None,
        "example-password",
    )


@pytest.mark.parametrize(
    "value, expected",
    (
        (
            '<http:/.../front.jpeg>; rel=front; type="image/jpeg"',
            [{"url": "http:/.../front.jpeg", "rel": "front", "type": "image/jpeg"}],
        ),
        ("<http:/.../front.jpeg>", [{"url": "http:/.../front.jpeg"}]),
        ("<http:/.../front.jpeg>;", [{"url": "http:/.../front.jpeg"}]),
        (
            '<http:/.../front.jpeg>; type="image/jpeg",<http://.../back.jpeg>;',
            [
                {"url": "http:/.../front.jpeg", "type": "image/jpeg"},
                {"url": "http://.../back.jpeg"},
            ],
        ),
        ("", []),
    ),
)
def test_parse_header_links(value, expected):
    assert parse_header_links(value) == expected


@pytest.mark.asyncio
@pytest.mark.parametrize("httpx_debug", ["0", "1", "True", "False"])
async def test_httpx_debug_enabled_stderr_logging(server, capsys, httpx_debug):
    os.environ["HTTPX_DEBUG"] = httpx_debug

    # Force a reload on the logging handlers
    utils._LOGGER_INITIALIZED = False
    utils.get_logger("httpx")

    async with httpx.AsyncClient() as client:
        await client.get(server.url)

    if httpx_debug in ("1", "True"):
        assert "httpx.dispatch.connection_pool" in capsys.readouterr().err
    else:
        assert "httpx.dispatch.connection_pool" not in capsys.readouterr().err

    # Reset the logger so we don't have verbose output in all unit tests
    logging.getLogger("httpx").handlers = []


def test_get_ssl_cert_file():
    # Two environments is not set.
    assert get_ca_bundle_from_env() is None

    os.environ["SSL_CERT_DIR"] = "tests/"
    # SSL_CERT_DIR is correctly set, SSL_CERT_FILE is not set.
    assert get_ca_bundle_from_env() == "tests"

    del os.environ["SSL_CERT_DIR"]
    os.environ["SSL_CERT_FILE"] = "tests/test_utils.py"
    # SSL_CERT_FILE is correctly set, SSL_CERT_DIR is not set.
    assert get_ca_bundle_from_env() == "tests/test_utils.py"

    os.environ["SSL_CERT_FILE"] = "wrongfile"
    # SSL_CERT_FILE is set with wrong file,  SSL_CERT_DIR is not set.
    assert get_ca_bundle_from_env() is None

    del os.environ["SSL_CERT_FILE"]
    os.environ["SSL_CERT_DIR"] = "wrongpath"
    # SSL_CERT_DIR is set with wrong path,  SSL_CERT_FILE is not set.
    assert get_ca_bundle_from_env() is None

    os.environ["SSL_CERT_DIR"] = "tests/"
    os.environ["SSL_CERT_FILE"] = "tests/test_utils.py"
    # Two environments is correctly set.
    assert get_ca_bundle_from_env() == "tests/test_utils.py"

    os.environ["SSL_CERT_FILE"] = "wrongfile"
    # Two environments is set but SSL_CERT_FILE is not a file.
    assert get_ca_bundle_from_env() == "tests"

    os.environ["SSL_CERT_DIR"] = "wrongpath"
    # Two environments is set but both are not correct.
    assert get_ca_bundle_from_env() is None


@pytest.mark.asyncio
async def test_elapsed_timer():
    with ElapsedTimer() as timer:
        assert timer.elapsed.total_seconds() == pytest.approx(0, abs=0.05)
        await asyncio.sleep(0.1)
    await asyncio.sleep(
        0.1
    )  # test to ensure time spent after timer exits isn't accounted for.
    assert timer.elapsed.total_seconds() == pytest.approx(0.1, abs=0.05)


@pytest.mark.parametrize(
    ["environment", "proxies"],
    [
        ({}, {}),
        ({"HTTP_PROXY": "http://127.0.0.1"}, {"http": "http://127.0.0.1"}),
        (
            {"https_proxy": "http://127.0.0.1", "HTTP_PROXY": "https://127.0.0.1"},
            {"https": "http://127.0.0.1", "http": "https://127.0.0.1"},
        ),
        (
            {"all_proxy": "http://127.0.0.1", "ALL_PROXY": "https://1.1.1.1"},
            {"all": "http://127.0.0.1"},
        ),
        (
            {"https_proxy": "http://127.0.0.1", "HTTPS_PROXY": "https://1.1.1.1"},
            {"https": "http://127.0.0.1"},
        ),
        ({"TRAVIS_APT_PROXY": "http://127.0.0.1"}, {}),
    ],
)
def test_get_environment_proxies(environment, proxies):
    os.environ.update(environment)

    assert get_environment_proxies() == proxies<|MERGE_RESOLUTION|>--- conflicted
+++ resolved
@@ -8,11 +8,8 @@
 from httpx import utils
 from httpx.utils import (
     ElapsedTimer,
-<<<<<<< HEAD
     get_ca_bundle_from_env,
-=======
     get_environment_proxies,
->>>>>>> 08355c62
     get_netrc_login,
     guess_json_utf,
     parse_header_links,
