--- conflicted
+++ resolved
@@ -2,7 +2,6 @@
 import logging
 import os
 import random
-import sys
 
 import pytest
 
@@ -87,74 +86,6 @@
     ]
 
 
-<<<<<<< HEAD
-@pytest.mark.skipif(sys.platform == "win32", reason="os path sep escaped on windows")
-def test_logging_ssl(caplog):
-    caplog.set_level(logging.DEBUG)
-    with httpx.Client():
-        pass
-
-    cafile = certifi.where()
-    assert caplog.record_tuples == [
-        (
-            "httpx",
-            logging.DEBUG,
-            "load_ssl_context verify=True cert=None trust_env=True http2=False",
-        ),
-        (
-            "httpx",
-            logging.DEBUG,
-            f"load_verify_locations cafile='{cafile}'",
-        ),
-    ]
-
-
-def test_get_ssl_cert_file():
-    # Two environments is not set.
-    assert get_ca_bundle_from_env() is None
-
-    os.environ["SSL_CERT_DIR"] = str(TESTS_DIR)
-    # SSL_CERT_DIR is correctly set, SSL_CERT_FILE is not set.
-    ca_bundle = get_ca_bundle_from_env()
-    assert ca_bundle is not None and ca_bundle.endswith("tests")
-
-    del os.environ["SSL_CERT_DIR"]
-    os.environ["SSL_CERT_FILE"] = str(TESTS_DIR / "test_utils.py")
-    # SSL_CERT_FILE is correctly set, SSL_CERT_DIR is not set.
-    ca_bundle = get_ca_bundle_from_env()
-    assert ca_bundle is not None and ca_bundle.endswith(
-        os.path.join("tests", "test_utils.py")
-    )
-
-    os.environ["SSL_CERT_FILE"] = "wrongfile"
-    # SSL_CERT_FILE is set with wrong file,  SSL_CERT_DIR is not set.
-    assert get_ca_bundle_from_env() is None
-
-    del os.environ["SSL_CERT_FILE"]
-    os.environ["SSL_CERT_DIR"] = "wrongpath"
-    # SSL_CERT_DIR is set with wrong path,  SSL_CERT_FILE is not set.
-    assert get_ca_bundle_from_env() is None
-
-    os.environ["SSL_CERT_DIR"] = str(TESTS_DIR)
-    os.environ["SSL_CERT_FILE"] = str(TESTS_DIR / "test_utils.py")
-    # Two environments is correctly set.
-    ca_bundle = get_ca_bundle_from_env()
-    assert ca_bundle is not None and ca_bundle.endswith(
-        os.path.join("tests", "test_utils.py")
-    )
-
-    os.environ["SSL_CERT_FILE"] = "wrongfile"
-    # Two environments is set but SSL_CERT_FILE is not a file.
-    ca_bundle = get_ca_bundle_from_env()
-    assert ca_bundle is not None and ca_bundle.endswith("tests")
-
-    os.environ["SSL_CERT_DIR"] = "wrongpath"
-    # Two environments is set but both are not correct.
-    assert get_ca_bundle_from_env() is None
-
-
-=======
->>>>>>> 7b19cd5f
 @pytest.mark.parametrize(
     ["environment", "proxies"],
     [
