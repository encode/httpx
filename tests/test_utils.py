import json
import logging
import os
import random

import certifi
import pytest

import httpx
from httpx._utils import (
    URLPattern,
    get_ca_bundle_from_env,
    get_environment_proxies,
<<<<<<< HEAD
    is_https_redirect,
=======
    same_origin,
>>>>>>> e745060c
)

from .common import TESTS_DIR


@pytest.mark.parametrize(
    "encoding",
    (
        "utf-32",
        "utf-8-sig",
        "utf-16",
        "utf-8",
        "utf-16-be",
        "utf-16-le",
        "utf-32-be",
        "utf-32-le",
    ),
)
def test_encoded(encoding):
    content = '{"abc": 123}'.encode(encoding)
    response = httpx.Response(200, content=content)
    assert response.json() == {"abc": 123}


def test_bad_utf_like_encoding():
    content = b"\x00\x00\x00\x00"
    response = httpx.Response(200, content=content)
    with pytest.raises(json.decoder.JSONDecodeError):
        response.json()


@pytest.mark.parametrize(
    ("encoding", "expected"),
    (
        ("utf-16-be", "utf-16"),
        ("utf-16-le", "utf-16"),
        ("utf-32-be", "utf-32"),
        ("utf-32-le", "utf-32"),
    ),
)
def test_guess_by_bom(encoding, expected):
    content = '\ufeff{"abc": 123}'.encode(encoding)
    response = httpx.Response(200, content=content)
    assert response.json() == {"abc": 123}


@pytest.mark.parametrize(
    "value, expected",
    (
        (
            '<http:/.../front.jpeg>; rel=front; type="image/jpeg"',
            [{"url": "http:/.../front.jpeg", "rel": "front", "type": "image/jpeg"}],
        ),
        ("<http:/.../front.jpeg>", [{"url": "http:/.../front.jpeg"}]),
        ("<http:/.../front.jpeg>;", [{"url": "http:/.../front.jpeg"}]),
        (
            '<http:/.../front.jpeg>; type="image/jpeg",<http://.../back.jpeg>;',
            [
                {"url": "http:/.../front.jpeg", "type": "image/jpeg"},
                {"url": "http://.../back.jpeg"},
            ],
        ),
        ("", []),
    ),
)
def test_parse_header_links(value, expected):
    all_links = httpx.Response(200, headers={"link": value}).links.values()
    assert all(link in all_links for link in expected)


def test_parse_header_links_no_link():
    all_links = httpx.Response(200).links
    assert all_links == {}


def test_logging_request(server, caplog):
    caplog.set_level(logging.INFO)
    with httpx.Client() as client:
        response = client.get(server.url)
        assert response.status_code == 200

    assert caplog.record_tuples == [
        (
            "httpx",
            logging.INFO,
            'HTTP Request: GET http://127.0.0.1:8000/ "HTTP/1.1 200 OK"',
        )
    ]


def test_logging_redirect_chain(server, caplog):
    caplog.set_level(logging.INFO)
    with httpx.Client(follow_redirects=True) as client:
        response = client.get(server.url.copy_with(path="/redirect_301"))
        assert response.status_code == 200

    assert caplog.record_tuples == [
        (
            "httpx",
            logging.INFO,
            "HTTP Request: GET http://127.0.0.1:8000/redirect_301"
            ' "HTTP/1.1 301 Moved Permanently"',
        ),
        (
            "httpx",
            logging.INFO,
            'HTTP Request: GET http://127.0.0.1:8000/ "HTTP/1.1 200 OK"',
        ),
    ]


def test_logging_ssl(caplog):
    caplog.set_level(logging.DEBUG)
    with httpx.Client():
        pass

    cafile = certifi.where()
    assert caplog.record_tuples == [
        (
            "httpx",
            logging.DEBUG,
            "load_ssl_context verify=True cert=None trust_env=True http2=False",
        ),
        (
            "httpx",
            logging.DEBUG,
            f"load_verify_locations cafile='{cafile}'",
        ),
    ]


def test_get_ssl_cert_file():
    # Two environments is not set.
    assert get_ca_bundle_from_env() is None

    os.environ["SSL_CERT_DIR"] = str(TESTS_DIR)
    # SSL_CERT_DIR is correctly set, SSL_CERT_FILE is not set.
    ca_bundle = get_ca_bundle_from_env()
    assert ca_bundle is not None and ca_bundle.endswith("tests")

    del os.environ["SSL_CERT_DIR"]
    os.environ["SSL_CERT_FILE"] = str(TESTS_DIR / "test_utils.py")
    # SSL_CERT_FILE is correctly set, SSL_CERT_DIR is not set.
    ca_bundle = get_ca_bundle_from_env()
    assert ca_bundle is not None and ca_bundle.endswith("tests/test_utils.py")

    os.environ["SSL_CERT_FILE"] = "wrongfile"
    # SSL_CERT_FILE is set with wrong file,  SSL_CERT_DIR is not set.
    assert get_ca_bundle_from_env() is None

    del os.environ["SSL_CERT_FILE"]
    os.environ["SSL_CERT_DIR"] = "wrongpath"
    # SSL_CERT_DIR is set with wrong path,  SSL_CERT_FILE is not set.
    assert get_ca_bundle_from_env() is None

    os.environ["SSL_CERT_DIR"] = str(TESTS_DIR)
    os.environ["SSL_CERT_FILE"] = str(TESTS_DIR / "test_utils.py")
    # Two environments is correctly set.
    ca_bundle = get_ca_bundle_from_env()
    assert ca_bundle is not None and ca_bundle.endswith("tests/test_utils.py")

    os.environ["SSL_CERT_FILE"] = "wrongfile"
    # Two environments is set but SSL_CERT_FILE is not a file.
    ca_bundle = get_ca_bundle_from_env()
    assert ca_bundle is not None and ca_bundle.endswith("tests")

    os.environ["SSL_CERT_DIR"] = "wrongpath"
    # Two environments is set but both are not correct.
    assert get_ca_bundle_from_env() is None


@pytest.mark.parametrize(
    ["environment", "proxies"],
    [
        ({}, {}),
        ({"HTTP_PROXY": "http://127.0.0.1"}, {"http://": "http://127.0.0.1"}),
        (
            {"https_proxy": "http://127.0.0.1", "HTTP_PROXY": "https://127.0.0.1"},
            {"https://": "http://127.0.0.1", "http://": "https://127.0.0.1"},
        ),
        ({"all_proxy": "http://127.0.0.1"}, {"all://": "http://127.0.0.1"}),
        ({"TRAVIS_APT_PROXY": "http://127.0.0.1"}, {}),
        ({"no_proxy": "127.0.0.1"}, {"all://127.0.0.1": None}),
        ({"no_proxy": "192.168.0.0/16"}, {"all://192.168.0.0/16": None}),
        ({"no_proxy": "::1"}, {"all://[::1]": None}),
        ({"no_proxy": "localhost"}, {"all://localhost": None}),
        ({"no_proxy": "github.com"}, {"all://*github.com": None}),
        ({"no_proxy": ".github.com"}, {"all://*.github.com": None}),
        ({"no_proxy": "http://github.com"}, {"http://github.com": None}),
    ],
)
def test_get_environment_proxies(environment, proxies):
    os.environ.update(environment)

    assert get_environment_proxies() == proxies


@pytest.mark.parametrize(
    "headers, output",
    [
        ([("content-type", "text/html")], [("content-type", "text/html")]),
        ([("authorization", "s3kr3t")], [("authorization", "[secure]")]),
        ([("proxy-authorization", "s3kr3t")], [("proxy-authorization", "[secure]")]),
    ],
)
def test_obfuscate_sensitive_headers(headers, output):
    as_dict = {k: v for k, v in output}
    headers_class = httpx.Headers({k: v for k, v in headers})
    assert repr(headers_class) == f"Headers({as_dict!r})"


def test_same_origin():
    origin = httpx.URL("https://example.com")
    request = httpx.Request("GET", "HTTPS://EXAMPLE.COM:443")

    client = httpx.Client()
    headers = client._redirect_headers(request, origin, "GET")

    assert headers["Host"] == request.url.netloc.decode("ascii")


def test_not_same_origin():
    origin = httpx.URL("https://example.com")
    request = httpx.Request("GET", "HTTP://EXAMPLE.COM:80")

    client = httpx.Client()
    headers = client._redirect_headers(request, origin, "GET")

    assert headers["Host"] == origin.netloc.decode("ascii")


def test_is_https_redirect():
    url = httpx.URL("https://example.com")
    request = httpx.Request(
        "GET", "http://example.com", headers={"Authorization": "empty"}
    )

    client = httpx.Client()
    headers = client._redirect_headers(request, url, "GET")

    assert "Authorization" in headers


def test_is_not_https_redirect():
    url = httpx.URL("https://www.example.com")
    request = httpx.Request(
        "GET", "http://example.com", headers={"Authorization": "empty"}
    )

    client = httpx.Client()
    headers = client._redirect_headers(request, url, "GET")

    assert "Authorization" not in headers


def test_is_not_https_redirect_if_not_default_ports():
    url = httpx.URL("https://example.com:1337")
    request = httpx.Request(
        "GET", "http://example.com:9999", headers={"Authorization": "empty"}
    )

    client = httpx.Client()
    headers = client._redirect_headers(request, url, "GET")

    assert "Authorization" not in headers


@pytest.mark.parametrize(
    ["pattern", "url", "expected"],
    [
        ("http://example.com", "http://example.com", True),
        ("http://example.com", "https://example.com", False),
        ("http://example.com", "http://other.com", False),
        ("http://example.com:123", "http://example.com:123", True),
        ("http://example.com:123", "http://example.com:456", False),
        ("http://example.com:123", "http://example.com", False),
        ("all://example.com", "http://example.com", True),
        ("all://example.com", "https://example.com", True),
        ("http://", "http://example.com", True),
        ("http://", "https://example.com", False),
        ("all://", "https://example.com:123", True),
        ("", "https://example.com:123", True),
    ],
)
def test_url_matches(pattern, url, expected):
    pattern = URLPattern(pattern)
    assert pattern.matches(httpx.URL(url)) == expected


def test_pattern_priority():
    matchers = [
        URLPattern("all://"),
        URLPattern("http://"),
        URLPattern("http://example.com"),
        URLPattern("http://example.com:123"),
    ]
    random.shuffle(matchers)
    assert sorted(matchers) == [
        URLPattern("http://example.com:123"),
        URLPattern("http://example.com"),
        URLPattern("http://"),
        URLPattern("all://"),
    ]<|MERGE_RESOLUTION|>--- conflicted
+++ resolved
@@ -11,11 +11,6 @@
     URLPattern,
     get_ca_bundle_from_env,
     get_environment_proxies,
-<<<<<<< HEAD
-    is_https_redirect,
-=======
-    same_origin,
->>>>>>> e745060c
 )
 
 from .common import TESTS_DIR
