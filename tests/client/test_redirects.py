import httpcore
import pytest

import httpx


def redirects(request: httpx.Request) -> httpx.Response:
    if request.url.scheme not in ("http", "https"):
        raise httpcore.UnsupportedProtocol(
            f"Scheme {request.url.scheme!r} not supported."
        )

    if request.url.path == "/redirect_301":
        status_code = httpx.codes.MOVED_PERMANENTLY
        content = b"<a href='https://example.org/'>here</a>"
        headers = {"location": "https://example.org/"}
        return httpx.Response(status_code, headers=headers, content=content)

    elif request.url.path == "/redirect_302":
        status_code = httpx.codes.FOUND
        headers = {"location": "https://example.org/"}
        return httpx.Response(status_code, headers=headers)

    elif request.url.path == "/redirect_303":
        status_code = httpx.codes.SEE_OTHER
        headers = {"location": "https://example.org/"}
        return httpx.Response(status_code, headers=headers)

    elif request.url.path == "/relative_redirect":
        status_code = httpx.codes.SEE_OTHER
        headers = {"location": "/"}
        return httpx.Response(status_code, headers=headers)

    elif request.url.path == "/malformed_redirect":
        status_code = httpx.codes.SEE_OTHER
        headers = {"location": "https://:443/"}
        return httpx.Response(status_code, headers=headers)

    elif request.url.path == "/invalid_redirect":
        status_code = httpx.codes.SEE_OTHER
        raw_headers = [(b"location", "https://😇/".encode("utf-8"))]
        return httpx.Response(status_code, headers=raw_headers)

    elif request.url.path == "/no_scheme_redirect":
        status_code = httpx.codes.SEE_OTHER
        headers = {"location": "//example.org/"}
        return httpx.Response(status_code, headers=headers)

    elif request.url.path == "/multiple_redirects":
        params = httpx.QueryParams(request.url.query)
        count = int(params.get("count", "0"))
        redirect_count = count - 1
        status_code = httpx.codes.SEE_OTHER if count else httpx.codes.OK
        if count:
            location = "/multiple_redirects"
            if redirect_count:
                location += f"?count={redirect_count}"
            headers = {"location": location}
        else:
            headers = {}
        return httpx.Response(status_code, headers=headers)

    if request.url.path == "/redirect_loop":
        status_code = httpx.codes.SEE_OTHER
        headers = {"location": "/redirect_loop"}
        return httpx.Response(status_code, headers=headers)

    elif request.url.path == "/cross_domain":
        status_code = httpx.codes.SEE_OTHER
        headers = {"location": "https://example.org/cross_domain_target"}
        return httpx.Response(status_code, headers=headers)

    elif request.url.path == "/cross_domain_target":
        status_code = httpx.codes.OK
        data = {
            "body": request.content.decode("ascii"),
            "headers": dict(request.headers),
        }
        return httpx.Response(status_code, json=data)

    elif request.url.path == "/redirect_body":
        status_code = httpx.codes.PERMANENT_REDIRECT
        headers = {"location": "/redirect_body_target"}
        return httpx.Response(status_code, headers=headers)

    elif request.url.path == "/redirect_no_body":
        status_code = httpx.codes.SEE_OTHER
        headers = {"location": "/redirect_body_target"}
        return httpx.Response(status_code, headers=headers)

    elif request.url.path == "/redirect_body_target":
        data = {
            "body": request.content.decode("ascii"),
            "headers": dict(request.headers),
        }
        return httpx.Response(200, json=data)

    elif request.url.path == "/cross_subdomain":
        if request.headers["Host"] != "www.example.org":
            status_code = httpx.codes.PERMANENT_REDIRECT
            headers = {"location": "https://www.example.org/cross_subdomain"}
            return httpx.Response(status_code, headers=headers)
        else:
            return httpx.Response(200, text="Hello, world!")

    elif request.url.path == "/redirect_custom_scheme":
        status_code = httpx.codes.MOVED_PERMANENTLY
        headers = {"location": "market://details?id=42"}
        return httpx.Response(status_code, headers=headers)

    if request.method == "HEAD":
        return httpx.Response(200)

    return httpx.Response(200, html="<html><body>Hello, world!</body></html>")


def test_redirect_301():
    client = httpx.Client(transport=httpx.MockTransport(redirects))
    response = client.post("https://example.org/redirect_301")
    assert response.status_code == httpx.codes.OK
    assert response.url == "https://example.org/"
    assert len(response.history) == 1


def test_redirect_302():
    client = httpx.Client(transport=httpx.MockTransport(redirects))
    response = client.post("https://example.org/redirect_302")
    assert response.status_code == httpx.codes.OK
    assert response.url == "https://example.org/"
    assert len(response.history) == 1


def test_redirect_303():
    client = httpx.Client(transport=httpx.MockTransport(redirects))
    response = client.get("https://example.org/redirect_303")
    assert response.status_code == httpx.codes.OK
    assert response.url == "https://example.org/"
    assert len(response.history) == 1


def test_next_request():
    client = httpx.Client(transport=httpx.MockTransport(redirects))
    request = client.build_request("POST", "https://example.org/redirect_303")
    with client.send(request, allow_redirects=False) as response:
        response.read()
    assert response.status_code == httpx.codes.SEE_OTHER
    assert response.url == "https://example.org/redirect_303"
    assert response.next_request is not None

    with client.send(response.next_request, allow_redirects=False) as response:
        response.read()
    assert response.status_code == httpx.codes.OK
    assert response.url == "https://example.org/"
    assert response.next_request is None


@pytest.mark.usefixtures("async_environment")
async def test_async_next_request():
<<<<<<< HEAD
    client = httpx.AsyncClient(transport=MockTransport(redirects))
    request = client.build_request("POST", "https://example.org/redirect_303")
    async with client.send(request, allow_redirects=False) as response:
        await response.aread()
    assert response.status_code == httpx.codes.SEE_OTHER
    assert response.url == "https://example.org/redirect_303"
    assert response.next_request is not None

    async with client.send(response.next_request, allow_redirects=False) as response:
        await response.aread()
    assert response.status_code == httpx.codes.OK
    assert response.url == "https://example.org/"
    assert response.next_request is None
=======
    async with httpx.AsyncClient(transport=httpx.MockTransport(redirects)) as client:
        request = client.build_request("POST", "https://example.org/redirect_303")
        response = await client.send(request, allow_redirects=False)
        assert response.status_code == httpx.codes.SEE_OTHER
        assert response.url == "https://example.org/redirect_303"
        assert response.next_request is not None

        response = await client.send(response.next_request, allow_redirects=False)
        assert response.status_code == httpx.codes.OK
        assert response.url == "https://example.org/"
        assert response.next_request is None
>>>>>>> 06559f82


def test_head_redirect():
    """
    Contrary to Requests, redirects remain enabled by default for HEAD requests.
    """
    client = httpx.Client(transport=httpx.MockTransport(redirects))
    response = client.head("https://example.org/redirect_302")
    assert response.status_code == httpx.codes.OK
    assert response.url == "https://example.org/"
    assert response.request.method == "HEAD"
    assert len(response.history) == 1
    assert response.text == ""


def test_relative_redirect():
    client = httpx.Client(transport=httpx.MockTransport(redirects))
    response = client.get("https://example.org/relative_redirect")
    assert response.status_code == httpx.codes.OK
    assert response.url == "https://example.org/"
    assert len(response.history) == 1


def test_malformed_redirect():
    # https://github.com/encode/httpx/issues/771
    client = httpx.Client(transport=httpx.MockTransport(redirects))
    response = client.get("http://example.org/malformed_redirect")
    assert response.status_code == httpx.codes.OK
    assert response.url == "https://example.org:443/"
    assert len(response.history) == 1


def test_invalid_redirect():
    client = httpx.Client(transport=httpx.MockTransport(redirects))
    with pytest.raises(httpx.RemoteProtocolError):
        client.get("http://example.org/invalid_redirect")


def test_no_scheme_redirect():
    client = httpx.Client(transport=httpx.MockTransport(redirects))
    response = client.get("https://example.org/no_scheme_redirect")
    assert response.status_code == httpx.codes.OK
    assert response.url == "https://example.org/"
    assert len(response.history) == 1


def test_fragment_redirect():
    client = httpx.Client(transport=httpx.MockTransport(redirects))
    response = client.get("https://example.org/relative_redirect#fragment")
    assert response.status_code == httpx.codes.OK
    assert response.url == "https://example.org/#fragment"
    assert len(response.history) == 1


def test_multiple_redirects():
    client = httpx.Client(transport=httpx.MockTransport(redirects))
    response = client.get("https://example.org/multiple_redirects?count=20")
    assert response.status_code == httpx.codes.OK
    assert response.url == "https://example.org/multiple_redirects"
    assert len(response.history) == 20
    assert response.history[0].url == "https://example.org/multiple_redirects?count=20"
    assert response.history[1].url == "https://example.org/multiple_redirects?count=19"
    assert len(response.history[0].history) == 0
    assert len(response.history[1].history) == 1


@pytest.mark.usefixtures("async_environment")
async def test_async_too_many_redirects():
    async with httpx.AsyncClient(transport=httpx.MockTransport(redirects)) as client:
        with pytest.raises(httpx.TooManyRedirects):
            await client.get("https://example.org/multiple_redirects?count=21")


def test_sync_too_many_redirects():
    client = httpx.Client(transport=httpx.MockTransport(redirects))
    with pytest.raises(httpx.TooManyRedirects):
        client.get("https://example.org/multiple_redirects?count=21")


def test_redirect_loop():
    client = httpx.Client(transport=httpx.MockTransport(redirects))
    with pytest.raises(httpx.TooManyRedirects):
        client.get("https://example.org/redirect_loop")


def test_cross_domain_redirect_with_auth_header():
    client = httpx.Client(transport=httpx.MockTransport(redirects))
    url = "https://example.com/cross_domain"
    headers = {"Authorization": "abc"}
    response = client.get(url, headers=headers)
    assert response.url == "https://example.org/cross_domain_target"
    assert "authorization" not in response.json()["headers"]


def test_cross_domain_redirect_with_auth():
    client = httpx.Client(transport=httpx.MockTransport(redirects))
    url = "https://example.com/cross_domain"
    response = client.get(url, auth=("user", "pass"))
    assert response.url == "https://example.org/cross_domain_target"
    assert "authorization" not in response.json()["headers"]


def test_same_domain_redirect():
    client = httpx.Client(transport=httpx.MockTransport(redirects))
    url = "https://example.org/cross_domain"
    headers = {"Authorization": "abc"}
    response = client.get(url, headers=headers)
    assert response.url == "https://example.org/cross_domain_target"
    assert response.json()["headers"]["authorization"] == "abc"


def test_body_redirect():
    """
    A 308 redirect should preserve the request body.
    """
    client = httpx.Client(transport=httpx.MockTransport(redirects))
    url = "https://example.org/redirect_body"
    content = b"Example request body"
    response = client.post(url, content=content)
    assert response.url == "https://example.org/redirect_body_target"
    assert response.json()["body"] == "Example request body"
    assert "content-length" in response.json()["headers"]


def test_no_body_redirect():
    """
    A 303 redirect should remove the request body.
    """
    client = httpx.Client(transport=httpx.MockTransport(redirects))
    url = "https://example.org/redirect_no_body"
    content = b"Example request body"
    response = client.post(url, content=content)
    assert response.url == "https://example.org/redirect_body_target"
    assert response.json()["body"] == ""
    assert "content-length" not in response.json()["headers"]


def test_can_stream_if_no_redirect():
    client = httpx.Client(transport=httpx.MockTransport(redirects))
    url = "https://example.org/redirect_301"
    with client.stream("GET", url, allow_redirects=False) as response:
        pass
    assert response.status_code == httpx.codes.MOVED_PERMANENTLY
    assert response.headers["location"] == "https://example.org/"


def test_cannot_redirect_streaming_body():
    client = httpx.Client(transport=httpx.MockTransport(redirects))
    url = "https://example.org/redirect_body"

    def streaming_body():
        yield b"Example request body"  # pragma: nocover

    with pytest.raises(httpx.StreamConsumed):
        client.post(url, content=streaming_body())


def test_cross_subdomain_redirect():
    client = httpx.Client(transport=httpx.MockTransport(redirects))
    url = "https://example.com/cross_subdomain"
    response = client.get(url)
    assert response.url == "https://www.example.org/cross_subdomain"


def cookie_sessions(request: httpx.Request) -> httpx.Response:
    if request.url.path == "/":
        cookie = request.headers.get("Cookie")
        if cookie is not None:
            content = b"Logged in"
        else:
            content = b"Not logged in"
        return httpx.Response(200, content=content)

    elif request.url.path == "/login":
        status_code = httpx.codes.SEE_OTHER
        headers = {
            "location": "/",
            "set-cookie": (
                "session=eyJ1c2VybmFtZSI6ICJ0b21; path=/; Max-Age=1209600; "
                "httponly; samesite=lax"
            ),
        }
        return httpx.Response(status_code, headers=headers)

    else:
        assert request.url.path == "/logout"
        status_code = httpx.codes.SEE_OTHER
        headers = {
            "location": "/",
            "set-cookie": (
                "session=null; path=/; expires=Thu, 01 Jan 1970 00:00:00 GMT; "
                "httponly; samesite=lax"
            ),
        }
        return httpx.Response(status_code, headers=headers)


def test_redirect_cookie_behavior():
    client = httpx.Client(transport=httpx.MockTransport(cookie_sessions))

    # The client is not logged in.
    response = client.get("https://example.com/")
    assert response.url == "https://example.com/"
    assert response.text == "Not logged in"

    # Login redirects to the homepage, setting a session cookie.
    response = client.post("https://example.com/login")
    assert response.url == "https://example.com/"
    assert response.text == "Logged in"

    # The client is logged in.
    response = client.get("https://example.com/")
    assert response.url == "https://example.com/"
    assert response.text == "Logged in"

    # Logout redirects to the homepage, expiring the session cookie.
    response = client.post("https://example.com/logout")
    assert response.url == "https://example.com/"
    assert response.text == "Not logged in"

    # The client is not logged in.
    response = client.get("https://example.com/")
    assert response.url == "https://example.com/"
    assert response.text == "Not logged in"


def test_redirect_custom_scheme():
    client = httpx.Client(transport=httpx.MockTransport(redirects))
    with pytest.raises(httpx.UnsupportedProtocol) as e:
        client.post("https://example.org/redirect_custom_scheme")
    assert str(e.value) == "Scheme 'market' not supported."<|MERGE_RESOLUTION|>--- conflicted
+++ resolved
@@ -156,8 +156,7 @@
 
 @pytest.mark.usefixtures("async_environment")
 async def test_async_next_request():
-<<<<<<< HEAD
-    client = httpx.AsyncClient(transport=MockTransport(redirects))
+    client = httpx.AsyncClient(transport=httpx.MockTransport(redirects))
     request = client.build_request("POST", "https://example.org/redirect_303")
     async with client.send(request, allow_redirects=False) as response:
         await response.aread()
@@ -170,19 +169,6 @@
     assert response.status_code == httpx.codes.OK
     assert response.url == "https://example.org/"
     assert response.next_request is None
-=======
-    async with httpx.AsyncClient(transport=httpx.MockTransport(redirects)) as client:
-        request = client.build_request("POST", "https://example.org/redirect_303")
-        response = await client.send(request, allow_redirects=False)
-        assert response.status_code == httpx.codes.SEE_OTHER
-        assert response.url == "https://example.org/redirect_303"
-        assert response.next_request is not None
-
-        response = await client.send(response.next_request, allow_redirects=False)
-        assert response.status_code == httpx.codes.OK
-        assert response.url == "https://example.org/"
-        assert response.next_request is None
->>>>>>> 06559f82
 
 
 def test_head_redirect():
