--- conflicted
+++ resolved
@@ -54,15 +54,8 @@
 
     event_hooks = {"response": [raise_on_4xx_5xx]}
 
-<<<<<<< HEAD
-    with httpx.Client(event_hooks=event_hooks, transport=MockTransport(app)) as http:
+    with httpx.Client(event_hooks=event_hooks, transport=httpx.MockTransport(app)) as http:
         with pytest.raises(httpx.HTTPStatusError):
-=======
-    with httpx.Client(
-        event_hooks=event_hooks, transport=httpx.MockTransport(app)
-    ) as http:
-        try:
->>>>>>> 06559f82
             http.get("http://127.0.0.1:8000/status/400")
 
 
