--- conflicted
+++ resolved
@@ -269,7 +269,8 @@
         client.get("http://example.com")
 
     assert client.is_closed
-<<<<<<< HEAD
+    with pytest.raises(RuntimeError):
+        client.get("http://example.com")
 
 
 def echo_raw_headers(request: httpx.Request) -> httpx.Response:
@@ -298,8 +299,4 @@
         ["Connection", "keep-alive"],
         ["User-Agent", f"python-httpx/{httpx.__version__}"],
         ["Example-Header", "example-value"],
-    ]
-=======
-    with pytest.raises(RuntimeError):
-        client.get("http://example.com")
->>>>>>> 0eed6a37
+    ]