--- conflicted
+++ resolved
@@ -165,11 +165,7 @@
 def test_elapsed_delay(server):
     with httpx.Client() as http:
         response = http.get(server.url.copy_with(path="/slow_response/100"))
-<<<<<<< HEAD
-    assert response.elapsed.total_seconds() == pytest.approx(0.1, abs=0.02)
-=======
     assert response.elapsed.total_seconds() == pytest.approx(0.1, rel=0.2)
->>>>>>> a1179e55
 
 
 def test_elapsed_delay_ignores_read_time(server):
