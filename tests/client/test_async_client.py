import json
from datetime import timedelta
from decimal import Decimal

import httpcore
import pytest

import httpx
from tests.utils import MockTransport


@pytest.mark.usefixtures("async_environment")
async def test_get(server):
    url = server.url
    async with httpx.AsyncClient(http2=True) as client:
        response = await client.get(url)
    assert response.status_code == 200
    assert response.text == "Hello, world!"
    assert response.http_version == "HTTP/1.1"
    assert response.headers
    assert repr(response) == "<Response [200 OK]>"
    assert response.elapsed > timedelta(seconds=0)


@pytest.mark.parametrize(
    "url",
    [
        pytest.param("invalid://example.org", id="scheme-not-http(s)"),
        pytest.param("://example.org", id="no-scheme"),
        pytest.param("http://", id="no-host"),
    ],
)
@pytest.mark.usefixtures("async_environment")
async def test_get_invalid_url(server, url):
    async with httpx.AsyncClient() as client:
        with pytest.raises((httpx.UnsupportedProtocol, httpx.LocalProtocolError)):
            await client.get(url)


@pytest.mark.usefixtures("async_environment")
async def test_build_request(server):
    url = server.url.copy_with(path="/echo_headers")
    headers = {"Custom-header": "value"}
    async with httpx.AsyncClient() as client:
        request = client.build_request("GET", url)
        request.headers.update(headers)
        response = await client.send(request)

    assert response.status_code == 200
    assert response.url == url

    assert response.json()["Custom-header"] == "value"


@pytest.mark.usefixtures("async_environment")
async def test_post(server):
    url = server.url
    async with httpx.AsyncClient() as client:
        response = await client.post(url, content=b"Hello, world!")
    assert response.status_code == 200


@pytest.mark.usefixtures("async_environment")
async def test_post_json(server):
    url = server.url
    async with httpx.AsyncClient() as client:
        response = await client.post(url, json={"text": "Hello, world!"})
    assert response.status_code == 200


@pytest.mark.usefixtures("async_environment")
async def test_stream_response(server):
    async with httpx.AsyncClient() as client:
        async with client.stream("GET", server.url) as response:
            body = await response.aread()

    assert response.status_code == 200
    assert body == b"Hello, world!"
    assert response.content == b"Hello, world!"


@pytest.mark.usefixtures("async_environment")
async def test_access_content_stream_response(server):
    async with httpx.AsyncClient() as client:
        async with client.stream("GET", server.url) as response:
            pass

    assert response.status_code == 200
    with pytest.raises(httpx.ResponseNotRead):
        response.content


@pytest.mark.usefixtures("async_environment")
async def test_stream_request(server):
    async def hello_world():
        yield b"Hello, "
        yield b"world!"

    async with httpx.AsyncClient() as client:
        response = await client.request("POST", server.url, content=hello_world())
    assert response.status_code == 200


@pytest.mark.usefixtures("async_environment")
async def test_raise_for_status(server):
    async with httpx.AsyncClient() as client:
        for status_code in (200, 400, 404, 500, 505):
            response = await client.request(
                "GET", server.url.copy_with(path=f"/status/{status_code}")
            )

            if 400 <= status_code < 600:
                with pytest.raises(httpx.HTTPStatusError) as exc_info:
                    response.raise_for_status()
                assert exc_info.value.response == response
            else:
                assert response.raise_for_status() is None  # type: ignore


@pytest.mark.usefixtures("async_environment")
async def test_options(server):
    async with httpx.AsyncClient() as client:
        response = await client.options(server.url)
    assert response.status_code == 200
    assert response.text == "Hello, world!"


@pytest.mark.usefixtures("async_environment")
async def test_head(server):
    async with httpx.AsyncClient() as client:
        response = await client.head(server.url)
    assert response.status_code == 200
    assert response.text == ""


@pytest.mark.usefixtures("async_environment")
async def test_put(server):
    async with httpx.AsyncClient() as client:
        response = await client.put(server.url, content=b"Hello, world!")
    assert response.status_code == 200


@pytest.mark.usefixtures("async_environment")
async def test_patch(server):
    async with httpx.AsyncClient() as client:
        response = await client.patch(server.url, content=b"Hello, world!")
    assert response.status_code == 200


@pytest.mark.usefixtures("async_environment")
async def test_delete(server):
    async with httpx.AsyncClient() as client:
        response = await client.delete(server.url)
    assert response.status_code == 200
    assert response.text == "Hello, world!"


@pytest.mark.usefixtures("async_environment")
async def test_100_continue(server):
    headers = {"Expect": "100-continue"}
    content = b"Echo request body"

    async with httpx.AsyncClient() as client:
        response = await client.post(
            server.url.copy_with(path="/echo_body"), headers=headers, content=content
        )

    assert response.status_code == 200
    assert response.content == content


@pytest.mark.usefixtures("async_environment")
async def test_context_managed_transport():
    class Transport(httpcore.AsyncHTTPTransport):
        def __init__(self):
            self.events = []

        async def aclose(self):
            # The base implementation of httpcore.AsyncHTTPTransport just
            # calls into `.aclose`, so simple transport cases can just override
            # this method for any cleanup, where more complex cases
            # might want to additionally override `__aenter__`/`__aexit__`.
            self.events.append("transport.aclose")

        async def __aenter__(self):
            await super().__aenter__()
            self.events.append("transport.__aenter__")

        async def __aexit__(self, *args):
            await super().__aexit__(*args)
            self.events.append("transport.__aexit__")

    # Note that we're including 'proxies' here to *also* run through the
    # proxy context management, although we can't easily test that at the
    # moment, since we can't add proxies as transport instances.
    #
    # Once we have a more generalised Mount API we'll be able to remove this
    # in favour of ensuring all mounts are context managed, which will
    # also neccessarily include proxies.
    transport = Transport()
    async with httpx.AsyncClient(transport=transport, proxies="http://www.example.com"):
        pass

    assert transport.events == [
        "transport.__aenter__",
        "transport.aclose",
        "transport.__aexit__",
    ]


def hello_world(request):
    return httpx.Response(200, text="Hello, world!")


@pytest.mark.usefixtures("async_environment")
async def test_client_closed_state_using_implicit_open():
    client = httpx.AsyncClient(transport=MockTransport(hello_world))

    assert not client.is_closed
    await client.get("http://example.com")

    assert not client.is_closed
    await client.aclose()

    assert client.is_closed
    with pytest.raises(RuntimeError):
        await client.get("http://example.com")


@pytest.mark.usefixtures("async_environment")
async def test_client_closed_state_using_with_block():
    async with httpx.AsyncClient(transport=MockTransport(hello_world)) as client:
        assert not client.is_closed
        await client.get("http://example.com")

    assert client.is_closed
    with pytest.raises(RuntimeError):
        await client.get("http://example.com")


@pytest.mark.usefixtures("async_environment")
async def test_deleting_unclosed_async_client_causes_warning():
    client = httpx.AsyncClient(transport=MockTransport(hello_world))
    await client.get("http://example.com")
    with pytest.warns(UserWarning):
<<<<<<< HEAD
        del async_client


@pytest.mark.usefixtures("async_environment")
async def test_post_json_overriden_decoder(server):
    def _my_loads(s, **kwargs):
        return json.loads(s, parse_float=lambda v: Decimal(v), **kwargs)

    url = server.url
    async with httpx.AsyncClient(json_decoder=_my_loads) as client:
        response = await client.post(
            url.copy_with(path="/echo_body"),
            json={"text": "Hello, world!", "decimal": 0.12345},
        )
    assert response.status_code == 200
    data = response.json()

    assert isinstance(data["decimal"], Decimal)
=======
        del client
>>>>>>> 92ca4d0c
<|MERGE_RESOLUTION|>--- conflicted
+++ resolved
@@ -243,8 +243,7 @@
     client = httpx.AsyncClient(transport=MockTransport(hello_world))
     await client.get("http://example.com")
     with pytest.warns(UserWarning):
-<<<<<<< HEAD
-        del async_client
+        del client
 
 
 @pytest.mark.usefixtures("async_environment")
@@ -261,7 +260,4 @@
     assert response.status_code == 200
     data = response.json()
 
-    assert isinstance(data["decimal"], Decimal)
-=======
-        del client
->>>>>>> 92ca4d0c
+    assert isinstance(data["decimal"], Decimal)