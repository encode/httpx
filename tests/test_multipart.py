import binascii
import cgi
import io
import os
from unittest import mock

import pytest

from httpx import (
    CertTypes,
    Client,
    Dispatcher,
    Request,
    Response,
    TimeoutTypes,
    VerifyTypes,
    multipart,
)


class MockDispatch(Dispatcher):
    def send(
        self,
        request: Request,
        verify: VerifyTypes = None,
        cert: CertTypes = None,
        timeout: TimeoutTypes = None,
    ) -> Response:
        return Response(200, content=request.read())


@pytest.mark.parametrize(("value,output"), (("abc", b"abc"), (b"abc", b"abc")))
def test_multipart(value, output):
    client = Client(dispatch=MockDispatch())

    # Test with a single-value 'data' argument, and a plain file 'files' argument.
    data = {"text": value}
    files = {"file": io.BytesIO(b"<file content>")}
    response = client.post("http://127.0.0.1:8000/", data=data, files=files)
    assert response.status_code == 200

    # We're using the cgi module to verify the behavior here, which is a
    # bit grungy, but sufficient just for our testing purposes.
    boundary = response.request.headers["Content-Type"].split("boundary=")[-1]
    content_length = response.request.headers["Content-Length"]
    pdict = {"boundary": boundary.encode("ascii"), "CONTENT-LENGTH": content_length}
    multipart = cgi.parse_multipart(io.BytesIO(response.content), pdict)

    # Note that the expected return type for text fields
    # appears to differs from 3.6 to 3.7+
    assert multipart["text"] == [output.decode()] or multipart["text"] == [output]
    assert multipart["file"] == [b"<file content>"]


@pytest.mark.parametrize(("key"), (b"abc", 1, 2.3, None))
def test_multipart_invalid_key(key):
    client = Client(dispatch=MockDispatch())
    data = {key: "abc"}
    files = {"file": io.BytesIO(b"<file content>")}
    with pytest.raises(TypeError) as e:
        client.post("http://127.0.0.1:8000/", data=data, files=files)
    assert "Invalid type for name" in str(e.value)


@pytest.mark.parametrize(("value"), (1, 2.3, None, [None, "abc"], {None: "abc"}))
def test_multipart_invalid_value(value):
    client = Client(dispatch=MockDispatch())
    data = {"text": value}
    files = {"file": io.BytesIO(b"<file content>")}
    with pytest.raises(TypeError) as e:
        client.post("http://127.0.0.1:8000/", data=data, files=files)
    assert "Invalid type for value" in str(e.value)


def test_multipart_file_tuple():
    client = Client(dispatch=MockDispatch())

    # Test with a list of values 'data' argument, and a tuple style 'files' argument.
    data = {"text": ["abc"]}
    files = {"file": ("name.txt", io.BytesIO(b"<file content>"))}
    response = client.post("http://127.0.0.1:8000/", data=data, files=files)
    assert response.status_code == 200

    # We're using the cgi module to verify the behavior here, which is a
    # bit grungy, but sufficient just for our testing purposes.
    boundary = response.request.headers["Content-Type"].split("boundary=")[-1]
    content_length = response.request.headers["Content-Length"]
    pdict = {"boundary": boundary.encode("ascii"), "CONTENT-LENGTH": content_length}
    multipart = cgi.parse_multipart(io.BytesIO(response.content), pdict)

    # Note that the expected return type for text fields
    # appears to differs from 3.6 to 3.7+
    assert multipart["text"] == ["abc"] or multipart["text"] == [b"abc"]
    assert multipart["file"] == [b"<file content>"]


def test_multipart_encode():
    data = {
        "a": "1",
        "b": b"C",
        "c": ["11", "22", "33"],
        "d": {"ff": ["1", b"2", "3"], "fff": ["11", b"22", "33"]},
        "f": "",
    }
    files = {"file": ("name.txt", io.BytesIO(b"<file content>"))}

    with mock.patch("os.urandom", return_value=os.urandom(16)):
        boundary = binascii.hexlify(os.urandom(16)).decode("ascii")
        body, content_type = multipart.multipart_encode(data=data, files=files)
        assert content_type == f"multipart/form-data; boundary={boundary}"
        assert body == (
            '--{0}\r\nContent-Disposition: form-data; name="a"\r\n\r\n1\r\n'
            '--{0}\r\nContent-Disposition: form-data; name="b"\r\n\r\nC\r\n'
            '--{0}\r\nContent-Disposition: form-data; name="c"\r\n\r\n11\r\n'
            '--{0}\r\nContent-Disposition: form-data; name="c"\r\n\r\n22\r\n'
            '--{0}\r\nContent-Disposition: form-data; name="c"\r\n\r\n33\r\n'
            '--{0}\r\nContent-Disposition: form-data; name="d"\r\n\r\nff\r\n'
            '--{0}\r\nContent-Disposition: form-data; name="d"\r\n\r\nfff\r\n'
            '--{0}\r\nContent-Disposition: form-data; name="f"\r\n\r\n\r\n'
<<<<<<< HEAD
            '--{0}\r\nContent-Disposition: form-data; name="file"; '
            'filename="name.txt"\r\n'
=======
            '--{0}\r\nContent-Disposition: form-data; name="file";'
            ' filename="name.txt"\r\n'
>>>>>>> db6731a3
            "Content-Type: text/plain\r\n\r\n<file content>\r\n"
            "--{0}--\r\n"
            "".format(boundary).encode("ascii")
        )


class TestHeaderParamHTML5Formatting:
    def test_unicode(self):
        param = multipart._format_param("filename", "n\u00e4me")
        assert param == b'filename="n\xc3\xa4me"'

    def test_ascii(self):
        param = multipart._format_param("filename", b"name")
        assert param == b'filename="name"'

    def test_unicode_escape(self):
        param = multipart._format_param("filename", "hello\\world\u0022")
        assert param == b'filename="hello\\\\world%22"'

    def test_unicode_with_control_character(self):
        param = multipart._format_param("filename", "hello\x1A\x1B\x1C")
        assert param == b'filename="hello%1A\x1B%1C"'<|MERGE_RESOLUTION|>--- conflicted
+++ resolved
@@ -117,13 +117,8 @@
             '--{0}\r\nContent-Disposition: form-data; name="d"\r\n\r\nff\r\n'
             '--{0}\r\nContent-Disposition: form-data; name="d"\r\n\r\nfff\r\n'
             '--{0}\r\nContent-Disposition: form-data; name="f"\r\n\r\n\r\n'
-<<<<<<< HEAD
-            '--{0}\r\nContent-Disposition: form-data; name="file"; '
-            'filename="name.txt"\r\n'
-=======
             '--{0}\r\nContent-Disposition: form-data; name="file";'
             ' filename="name.txt"\r\n'
->>>>>>> db6731a3
             "Content-Type: text/plain\r\n\r\n<file content>\r\n"
             "--{0}--\r\n"
             "".format(boundary).encode("ascii")
