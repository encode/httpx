--- conflicted
+++ resolved
@@ -98,12 +98,7 @@
     await send({"type": "http.response.body", "body": b'{"Hello": "world!"}'})
 
 
-<<<<<<< HEAD
 async def slow_response(scope: Scope, receive: Receive, send: Send) -> None:
-    await sleep(1.0)
-=======
-async def slow_response(scope: _Scope, receive: "_Receive", send: "_Send") -> None:
->>>>>>> 78d381fc
     await send(
         {
             "type": "http.response.start",
