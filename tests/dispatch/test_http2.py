import json

import h2.connection
import h2.events
from h2.settings import SettingCodes

import httpx
from httpx import AsyncClient, Client, Response

from .utils import MockHTTP2Backend, MockHTTP2Server


def app(request):
    content = json.dumps(
        {
            "method": request.method,
            "path": request.url.path,
            "body": request.content.decode(),
        }
    ).encode()
    headers = {"Content-Length": str(len(content))}
    return Response(200, headers=headers, content=content)


def test_http2_get_request():
    backend = MockHTTP2Backend(app=app)

    with Client(backend=backend) as client:
        response = client.get("http://example.org")

    assert response.status_code == 200
    assert json.loads(response.content) == {"method": "GET", "path": "/", "body": ""}


async def test_async_http2_get_request(backend):
    backend = MockHTTP2Backend(app=app, backend=backend)

    async with AsyncClient(backend=backend) as client:
        response = await client.get("http://example.org")

    assert response.status_code == 200
    assert json.loads(response.content) == {"method": "GET", "path": "/", "body": ""}


def test_http2_post_request():
    backend = MockHTTP2Backend(app=app)

    with Client(backend=backend) as client:
        response = client.post("http://example.org", data=b"<data>")

    assert response.status_code == 200
    assert json.loads(response.content) == {
        "method": "POST",
        "path": "/",
        "body": "<data>",
    }


async def test_async_http2_post_request(backend):
    backend = MockHTTP2Backend(app=app, backend=backend)

    async with AsyncClient(backend=backend) as client:
        response = await client.post("http://example.org", data=b"<data>")

    assert response.status_code == 200
    assert json.loads(response.content) == {
        "method": "POST",
        "path": "/",
        "body": "<data>",
    }


def test_http2_large_post_request():
    backend = MockHTTP2Backend(app=app)

    data = b"a" * 100000
    with Client(backend=backend) as client:
        response = client.post("http://example.org", data=data)
    assert response.status_code == 200
    assert json.loads(response.content) == {
        "method": "POST",
        "path": "/",
        "body": data.decode(),
    }


async def test_async_http2_large_post_request(backend):
    backend = MockHTTP2Backend(app=app, backend=backend)

    data = b"a" * 100000
    async with AsyncClient(backend=backend) as client:
        response = await client.post("http://example.org", data=data)
    assert response.status_code == 200
    assert json.loads(response.content) == {
        "method": "POST",
        "path": "/",
        "body": data.decode(),
    }


def test_http2_multiple_requests():
    backend = MockHTTP2Backend(app=app)

    with Client(backend=backend) as client:
        response_1 = client.get("http://example.org/1")
        response_2 = client.get("http://example.org/2")
        response_3 = client.get("http://example.org/3")

    assert response_1.status_code == 200
    assert json.loads(response_1.content) == {"method": "GET", "path": "/1", "body": ""}

    assert response_2.status_code == 200
    assert json.loads(response_2.content) == {"method": "GET", "path": "/2", "body": ""}

    assert response_3.status_code == 200
    assert json.loads(response_3.content) == {"method": "GET", "path": "/3", "body": ""}


async def test_async_http2_multiple_requests(backend):
    backend = MockHTTP2Backend(app=app, backend=backend)

    async with AsyncClient(backend=backend) as client:
        response_1 = await client.get("http://example.org/1")
        response_2 = await client.get("http://example.org/2")
        response_3 = await client.get("http://example.org/3")

    assert response_1.status_code == 200
    assert json.loads(response_1.content) == {"method": "GET", "path": "/1", "body": ""}

    assert response_2.status_code == 200
    assert json.loads(response_2.content) == {"method": "GET", "path": "/2", "body": ""}

    assert response_3.status_code == 200
    assert json.loads(response_3.content) == {"method": "GET", "path": "/3", "body": ""}


def test_http2_reconnect():
    """
    If a connection has been dropped between requests, then we should
    be seemlessly reconnected.
    """
    backend = MockHTTP2Backend(app=app)

    with Client(backend=backend) as client:
        response_1 = client.get("http://example.org/1")
        backend.server.close_connection = True
        response_2 = client.get("http://example.org/2")

    assert response_1.status_code == 200
    assert json.loads(response_1.content) == {"method": "GET", "path": "/1", "body": ""}

    assert response_2.status_code == 200
    assert json.loads(response_2.content) == {"method": "GET", "path": "/2", "body": ""}


async def test_async_http2_reconnect(backend):
    """
    If a connection has been dropped between requests, then we should
    be seemlessly reconnected.
    """
    backend = MockHTTP2Backend(app=app, backend=backend)

    async with AsyncClient(backend=backend) as client:
        response_1 = await client.get("http://example.org/1")
        backend.server.close_connection = True
        response_2 = await client.get("http://example.org/2")

    assert response_1.status_code == 200
    assert json.loads(response_1.content) == {"method": "GET", "path": "/1", "body": ""}

    assert response_2.status_code == 200
    assert json.loads(response_2.content) == {"method": "GET", "path": "/2", "body": ""}


async def test_http2_settings_in_handshake(backend):
    backend = MockHTTP2Backend(app=app, backend=backend)

    async with AsyncClient(backend=backend) as client:
        await client.get("http://example.org")

    h2_conn = backend.server.conn

    assert isinstance(h2_conn, h2.connection.H2Connection)
    expected_settings = {
        SettingCodes.HEADER_TABLE_SIZE: 4096,
        SettingCodes.ENABLE_PUSH: 0,
        SettingCodes.MAX_CONCURRENT_STREAMS: 100,
        SettingCodes.INITIAL_WINDOW_SIZE: 65535,
        SettingCodes.MAX_FRAME_SIZE: 16384,
        SettingCodes.MAX_HEADER_LIST_SIZE: 65536,
        # This one's here because h2 helpfully populates remote_settings
        # with default values even if the peer doesn't send the setting.
        SettingCodes.ENABLE_CONNECT_PROTOCOL: 0,
    }
    assert dict(h2_conn.remote_settings) == expected_settings

    # We don't expect the ENABLE_CONNECT_PROTOCOL to be in the handshake
    expected_settings.pop(SettingCodes.ENABLE_CONNECT_PROTOCOL)

    assert len(backend.server.settings_changed) == 1
    settings = backend.server.settings_changed[0]

    assert isinstance(settings, h2.events.RemoteSettingsChanged)
    assert len(settings.changed_settings) == len(expected_settings)
    for setting_code, changed_setting in settings.changed_settings.items():
        assert isinstance(changed_setting, h2.settings.ChangedSetting)
        assert changed_setting.new_value == expected_settings[setting_code]


<<<<<<< HEAD
async def test_http2_connection_renewed(backend):
    """Test new connection is formed when stream ids expire"""
    server = MockHTTP2Server(app=app, backend=backend)
    server.conn.HIGHEST_ALLOWED_STREAM_ID = 1

    async with httpx.ConnectionPool(backend=backend) as http:
        response = await http.request("GET", server.url)
        assert len(http.keepalive_connections) == 1
        await response.read()
        response = await http.request("GET", server.url)
        assert len(http.keepalive_connections) == 2
=======
async def test_http2_live_request(backend):
    async with AsyncClient(backend=backend) as client:
        resp = await client.get("https://nghttp2.org/httpbin/anything")

        assert resp.status_code == 200
        assert resp.http_version == "HTTP/2"
>>>>>>> 86a0eb02
<|MERGE_RESOLUTION|>--- conflicted
+++ resolved
@@ -207,7 +207,6 @@
         assert changed_setting.new_value == expected_settings[setting_code]
 
 
-<<<<<<< HEAD
 async def test_http2_connection_renewed(backend):
     """Test new connection is formed when stream ids expire"""
     server = MockHTTP2Server(app=app, backend=backend)
@@ -219,11 +218,11 @@
         await response.read()
         response = await http.request("GET", server.url)
         assert len(http.keepalive_connections) == 2
-=======
+
+
 async def test_http2_live_request(backend):
     async with AsyncClient(backend=backend) as client:
         resp = await client.get("https://nghttp2.org/httpbin/anything")
 
         assert resp.status_code == 200
-        assert resp.http_version == "HTTP/2"
->>>>>>> 86a0eb02
+        assert resp.http_version == "HTTP/2"