--- conflicted
+++ resolved
@@ -39,19 +39,4 @@
         response = await conn.request("GET", https_server.url)
         await response.aread()
         assert response.status_code == 200
-<<<<<<< HEAD
         assert response.content == b"Hello, world!"
-
-
-@pytest.mark.usefixtures("async_environment")
-async def test_https_get_with_sll_overrides(https_server, ca_cert_pem_file):
-    """
-    An HTTPS request, with SSL configuration set on the request.
-    """
-    async with HTTPConnection(origin=https_server.url) as conn:
-        response = await conn.request("GET", https_server.url, verify=ca_cert_pem_file)
-        await response.aread()
-        assert response.status_code == 200
-=======
->>>>>>> 25b40db7
-        assert response.content == b"Hello, world!"