<<<<<<< HEAD
# import pytest
# import trio
#
# from httpx import AsyncioBackend, HTTPVersionConfig, SSLConfig, TimeoutConfig
# from httpx.concurrency.trio import TrioBackend
#
#
# @pytest.mark.parametrize(
#     "backend, get_cipher",
#     [
#         pytest.param(
#             AsyncioBackend(),
#             lambda stream: stream.stream_writer.get_extra_info("cipher", default=None),
#             marks=pytest.mark.asyncio,
#         ),
#         pytest.param(
#             TrioBackend(),
#             lambda stream: (
#                 stream.stream.cipher()
#                 if isinstance(stream.stream, trio.SSLStream)
#                 else None
#             ),
#             marks=pytest.mark.trio,
#         ),
#     ],
# )
# @pytest.mark.parametrize("use_uds", (False, True))
# async def test_start_tls_on_socket_stream(
#     https_server, https_uds_server, backend, get_cipher, use_uds
# ):
#     """
#     See that the concurrency backend can make a connection without TLS then
#     start TLS on an existing connection.
#     """
#     ctx = SSLConfig().load_ssl_context_no_verify(HTTPVersionConfig())
#     timeout = TimeoutConfig(5)
#
#     if use_uds:
#         assert https_uds_server.config.uds is not None
#         stream = await backend.open_uds_stream(
#             https_uds_server.config.uds, https_uds_server.url.host, None, timeout
#         )
#     else:
#         stream = await backend.open_tcp_stream(
#             https_server.url.host, https_server.url.port, None, timeout
#         )
#
#     try:
#         assert stream.is_connection_dropped() is False
#         assert get_cipher(stream) is None
#
#         stream = await stream.start_tls(https_server.url.host, ctx, timeout)
#         assert stream.is_connection_dropped() is False
#         assert get_cipher(stream) is not None
#
#         await stream.write(b"GET / HTTP/1.1\r\n\r\n")
#
#         # stream.read() only gives us *up to* as much data as we ask for. In order to
#         # cleanly close the stream, we must read until the end of the HTTP response.
#         read = b""
#         ended = False
#         for _ in range(5):  # Try read some (not too large) number of times...
#             read += await stream.read(8192, timeout)
#             # We know we're at the end of the response when we've received the body plus
#             # the terminating CRLFs.
#             if b"Hello, world!" in read and read.endswith(b"\r\n\r\n"):
#                 ended = True
#                 break
#
#         assert ended
#         assert read.startswith(b"HTTP/1.1 200 OK\r\n")
#
#     finally:
#         await stream.close()
=======
import pytest
import trio

from httpx import AsyncioBackend, HTTPVersionConfig, SSLConfig, TimeoutConfig
from httpx.concurrency.trio import TrioBackend
from tests.concurrency import run_concurrently


@pytest.mark.parametrize(
    "backend, get_cipher",
    [
        pytest.param(
            AsyncioBackend(),
            lambda stream: stream.stream_writer.get_extra_info("cipher", default=None),
            marks=pytest.mark.asyncio,
        ),
        pytest.param(
            TrioBackend(),
            lambda stream: (
                stream.stream.cipher()
                if isinstance(stream.stream, trio.SSLStream)
                else None
            ),
            marks=pytest.mark.trio,
        ),
    ],
)
@pytest.mark.parametrize("use_uds", (False, True))
async def test_start_tls_on_socket_stream(
    https_server, https_uds_server, backend, get_cipher, use_uds
):
    """
    See that the concurrency backend can make a connection without TLS then
    start TLS on an existing connection.
    """
    ctx = SSLConfig().load_ssl_context_no_verify(HTTPVersionConfig())
    timeout = TimeoutConfig(5)

    if use_uds:
        assert https_uds_server.config.uds is not None
        stream = await backend.open_uds_stream(
            https_uds_server.config.uds, https_uds_server.url.host, None, timeout
        )
    else:
        stream = await backend.open_tcp_stream(
            https_server.url.host, https_server.url.port, None, timeout
        )

    try:
        assert stream.is_connection_dropped() is False
        assert get_cipher(stream) is None

        stream = await stream.start_tls(https_server.url.host, ctx, timeout)
        assert stream.is_connection_dropped() is False
        assert get_cipher(stream) is not None

        await stream.write(b"GET / HTTP/1.1\r\n\r\n")

        # stream.read() only gives us *up to* as much data as we ask for. In order to
        # cleanly close the stream, we must read until the end of the HTTP response.
        read = b""
        ended = False
        for _ in range(5):  # Try read some (not too large) number of times...
            read += await stream.read(8192, timeout)
            # We know we're at the end of the response when we've received the body plus
            # the terminating CRLFs.
            if b"Hello, world!" in read and read.endswith(b"\r\n\r\n"):
                ended = True
                break

        assert ended
        assert read.startswith(b"HTTP/1.1 200 OK\r\n")

    finally:
        await stream.close()


async def test_concurrent_read(server, backend):
    """
    Regression test for: https://github.com/encode/httpx/issues/527
    """
    stream = await backend.open_tcp_stream(
        server.url.host, server.url.port, ssl_context=None, timeout=TimeoutConfig(5)
    )
    try:
        await stream.write(b"GET / HTTP/1.1\r\n\r\n")
        await run_concurrently(
            backend, lambda: stream.read(10), lambda: stream.read(10)
        )
    finally:
        await stream.close()
>>>>>>> a05ba2e9
<|MERGE_RESOLUTION|>--- conflicted
+++ resolved
@@ -1,9 +1,9 @@
-<<<<<<< HEAD
 # import pytest
 # import trio
 #
 # from httpx import AsyncioBackend, HTTPVersionConfig, SSLConfig, TimeoutConfig
 # from httpx.concurrency.trio import TrioBackend
+# from tests.concurrency import run_concurrently
 #
 #
 # @pytest.mark.parametrize(
@@ -73,96 +73,19 @@
 #
 #     finally:
 #         await stream.close()
-=======
-import pytest
-import trio
-
-from httpx import AsyncioBackend, HTTPVersionConfig, SSLConfig, TimeoutConfig
-from httpx.concurrency.trio import TrioBackend
-from tests.concurrency import run_concurrently
-
-
-@pytest.mark.parametrize(
-    "backend, get_cipher",
-    [
-        pytest.param(
-            AsyncioBackend(),
-            lambda stream: stream.stream_writer.get_extra_info("cipher", default=None),
-            marks=pytest.mark.asyncio,
-        ),
-        pytest.param(
-            TrioBackend(),
-            lambda stream: (
-                stream.stream.cipher()
-                if isinstance(stream.stream, trio.SSLStream)
-                else None
-            ),
-            marks=pytest.mark.trio,
-        ),
-    ],
-)
-@pytest.mark.parametrize("use_uds", (False, True))
-async def test_start_tls_on_socket_stream(
-    https_server, https_uds_server, backend, get_cipher, use_uds
-):
-    """
-    See that the concurrency backend can make a connection without TLS then
-    start TLS on an existing connection.
-    """
-    ctx = SSLConfig().load_ssl_context_no_verify(HTTPVersionConfig())
-    timeout = TimeoutConfig(5)
-
-    if use_uds:
-        assert https_uds_server.config.uds is not None
-        stream = await backend.open_uds_stream(
-            https_uds_server.config.uds, https_uds_server.url.host, None, timeout
-        )
-    else:
-        stream = await backend.open_tcp_stream(
-            https_server.url.host, https_server.url.port, None, timeout
-        )
-
-    try:
-        assert stream.is_connection_dropped() is False
-        assert get_cipher(stream) is None
-
-        stream = await stream.start_tls(https_server.url.host, ctx, timeout)
-        assert stream.is_connection_dropped() is False
-        assert get_cipher(stream) is not None
-
-        await stream.write(b"GET / HTTP/1.1\r\n\r\n")
-
-        # stream.read() only gives us *up to* as much data as we ask for. In order to
-        # cleanly close the stream, we must read until the end of the HTTP response.
-        read = b""
-        ended = False
-        for _ in range(5):  # Try read some (not too large) number of times...
-            read += await stream.read(8192, timeout)
-            # We know we're at the end of the response when we've received the body plus
-            # the terminating CRLFs.
-            if b"Hello, world!" in read and read.endswith(b"\r\n\r\n"):
-                ended = True
-                break
-
-        assert ended
-        assert read.startswith(b"HTTP/1.1 200 OK\r\n")
-
-    finally:
-        await stream.close()
-
-
-async def test_concurrent_read(server, backend):
-    """
-    Regression test for: https://github.com/encode/httpx/issues/527
-    """
-    stream = await backend.open_tcp_stream(
-        server.url.host, server.url.port, ssl_context=None, timeout=TimeoutConfig(5)
-    )
-    try:
-        await stream.write(b"GET / HTTP/1.1\r\n\r\n")
-        await run_concurrently(
-            backend, lambda: stream.read(10), lambda: stream.read(10)
-        )
-    finally:
-        await stream.close()
->>>>>>> a05ba2e9
+#
+#
+# async def test_concurrent_read(server, backend):
+#     """
+#     Regression test for: https://github.com/encode/httpx/issues/527
+#     """
+#     stream = await backend.open_tcp_stream(
+#         server.url.host, server.url.port, ssl_context=None, timeout=TimeoutConfig(5)
+#     )
+#     try:
+#         await stream.write(b"GET / HTTP/1.1\r\n\r\n")
+#         await run_concurrently(
+#             backend, lambda: stream.read(10), lambda: stream.read(10)
+#         )
+#     finally:
+#         await stream.close()