--- conflicted
+++ resolved
@@ -64,16 +64,11 @@
         "async_generator; python_version < '3.7'"
     ],
     extras_require={
-<<<<<<< HEAD
-        "http2": "h2==3.*",
+        "http2": "h2>=3,<5",
         "brotli": [
             "brotli; platform_python_implementation == 'CPython'",
             "brotlicffi; platform_python_implementation != 'CPython'"
         ],
-=======
-        "http2": "h2>=3,<5",
-        "brotli": "brotlicffi==1.*",
->>>>>>> acb5e6ac
     },
     classifiers=[
         "Development Status :: 4 - Beta",
